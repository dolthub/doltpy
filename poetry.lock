[[package]]
<<<<<<< HEAD
category = "dev"
description = "A configurable sidebar-enabled Sphinx theme"
name = "alabaster"
optional = false
python-versions = "*"
version = "0.7.12"

[[package]]
category = "dev"
description = "A small Python module for determining appropriate platform-specific dirs, e.g. a \"user data dir\"."
=======
>>>>>>> f3e82ff8
name = "appdirs"
version = "1.4.4"
description = "A small Python module for determining appropriate platform-specific dirs, e.g. a \"user data dir\"."
category = "dev"
optional = false
python-versions = "*"

[[package]]
name = "appnope"
version = "0.1.2"
description = "Disable App Nap on macOS >= 10.9"
category = "dev"
optional = false
python-versions = "*"

[[package]]
name = "argcomplete"
version = "1.12.2"
description = "Bash tab completion for argparse"
category = "dev"
optional = false
python-versions = "*"

[package.dependencies]
importlib-metadata = {version = ">=0.23,<4", markers = "python_version == \"3.7\""}

[package.extras]
test = ["coverage", "flake8", "pexpect", "wheel"]

[[package]]
name = "atomicwrites"
version = "1.4.0"
description = "Atomic file writes."
category = "main"
optional = false
python-versions = ">=2.7, !=3.0.*, !=3.1.*, !=3.2.*, !=3.3.*"

[[package]]
name = "attrs"
version = "19.3.0"
description = "Classes Without Boilerplate"
category = "main"
optional = false
python-versions = ">=2.7, !=3.0.*, !=3.1.*, !=3.2.*, !=3.3.*"

[package.extras]
docs = ["sphinx", "zope.interface"]
tests = ["coverage", "hypothesis", "pympler", "pytest (>=4.3.0)", "six", "zope.interface"]
azure-pipelines = ["coverage", "hypothesis", "pympler", "pytest (>=4.3.0)", "six", "zope.interface", "pytest-azurepipelines"]
dev = ["coverage", "hypothesis", "pympler", "pytest (>=4.3.0)", "six", "zope.interface", "sphinx", "pre-commit"]

[[package]]
name = "backcall"
version = "0.2.0"
description = "Specifications for callback functions passed in to an API"
category = "dev"
<<<<<<< HEAD
description = "Internationalization utilities"
name = "babel"
optional = false
python-versions = ">=2.7, !=3.0.*, !=3.1.*, !=3.2.*, !=3.3.*"
version = "2.9.0"

[package.dependencies]
pytz = ">=2015.7"

[[package]]
category = "dev"
description = "The uncompromising code formatter."
=======
optional = false
python-versions = "*"

[[package]]
>>>>>>> f3e82ff8
name = "black"
version = "20.8b1"
description = "The uncompromising code formatter."
category = "dev"
optional = false
python-versions = ">=3.6"

[package.dependencies]
regex = ">=2020.1.8"
mypy-extensions = ">=0.4.3"
typed-ast = ">=1.4.0"
toml = ">=0.10.1"
typing-extensions = ">=3.7.4"
pathspec = ">=0.6,<1"
click = ">=7.1.2"
appdirs = "*"

[package.extras]
colorama = ["colorama (>=0.4.3)"]
d = ["aiohttp (>=3.3.2)", "aiohttp-cors"]

[[package]]
<<<<<<< HEAD
category = "dev"
description = "Python package for providing Mozilla's CA Bundle."
name = "certifi"
optional = false
python-versions = "*"
version = "2020.12.5"

[[package]]
category = "dev"
description = "Universal encoding detector for Python 2 and 3"
name = "chardet"
optional = false
python-versions = ">=2.7, !=3.0.*, !=3.1.*, !=3.2.*, !=3.3.*, !=3.4.*"
version = "4.0.0"

[[package]]
category = "dev"
description = "Composable command line interface toolkit"
=======
>>>>>>> f3e82ff8
name = "click"
version = "7.1.2"
description = "Composable command line interface toolkit"
category = "dev"
optional = false
python-versions = ">=2.7, !=3.0.*, !=3.1.*, !=3.2.*, !=3.3.*, !=3.4.*"

[[package]]
name = "colorama"
version = "0.4.4"
description = "Cross-platform colored terminal text."
category = "main"
optional = false
python-versions = ">=2.7, !=3.0.*, !=3.1.*, !=3.2.*, !=3.3.*, !=3.4.*"

[[package]]
name = "colorlog"
version = "4.7.2"
description = "Log formatting with colors!"
category = "dev"
optional = false
python-versions = "*"

[package.dependencies]
colorama = {version = "*", markers = "sys_platform == \"win32\""}

[[package]]
name = "cx-oracle"
version = "8.1.0"
description = "Python interface to Oracle"
category = "dev"
optional = false
python-versions = "*"

[[package]]
name = "decorator"
version = "4.4.2"
description = "Decorators for Humans"
category = "main"
optional = false
python-versions = ">=2.6, !=3.0.*, !=3.1.*"

[[package]]
name = "distlib"
version = "0.3.1"
description = "Distribution utilities"
category = "dev"
optional = false
python-versions = "*"

[[package]]
<<<<<<< HEAD
category = "dev"
description = "Docutils -- Python Documentation Utilities"
name = "docutils"
optional = false
python-versions = ">=2.7, !=3.0.*, !=3.1.*, !=3.2.*, !=3.3.*, !=3.4.*"
version = "0.16"

[[package]]
category = "main"
description = "A dumb little wrapper around RESTful interfaces"
=======
>>>>>>> f3e82ff8
name = "dolt"
version = "0.9.0"
description = "A dumb little wrapper around RESTful interfaces"
category = "main"
optional = false
python-versions = "*"

[package.dependencies]
httplib2 = "*"

[[package]]
name = "filelock"
version = "3.0.12"
description = "A platform independent file lock."
category = "dev"
optional = false
python-versions = "*"

[[package]]
<<<<<<< HEAD
category = "dev"
description = "Turn HTML into equivalent Markdown-structured text."
name = "html2text"
optional = false
python-versions = ">=3.5"
version = "2020.1.16"

[[package]]
category = "dev"
description = "Internationalized Domain Names in Applications (IDNA)"
name = "idna"
optional = false
python-versions = ">=2.7, !=3.0.*, !=3.1.*, !=3.2.*, !=3.3.*"
version = "2.10"

[[package]]
category = "dev"
description = "Getting image size from png/jpeg/jpeg2000/gif file"
name = "imagesize"
optional = false
python-versions = ">=2.7, !=3.0.*, !=3.1.*, !=3.2.*, !=3.3.*"
version = "1.2.0"

[[package]]
=======
name = "httplib2"
version = "0.18.1"
description = "A comprehensive HTTP client library."
>>>>>>> f3e82ff8
category = "main"
optional = false
python-versions = "*"

[[package]]
name = "importlib-metadata"
version = "3.4.0"
description = "Read metadata from Python packages"
category = "main"
optional = false
python-versions = ">=3.6"

[package.dependencies]
typing-extensions = {version = ">=3.6.4", markers = "python_version < \"3.8\""}
zipp = ">=0.5"

[package.extras]
docs = ["sphinx", "jaraco.packaging (>=8.2)", "rst.linker (>=1.9)"]
testing = ["pytest (>=3.5,!=3.7.3)", "pytest-checkdocs (>=1.2.3)", "pytest-flake8", "pytest-cov", "pytest-enabler", "packaging", "pep517", "pyfakefs", "flufl.flake8", "pytest-black (>=0.3.7)", "pytest-mypy", "importlib-resources (>=1.3)"]

[[package]]
name = "ipython"
version = "7.19.0"
description = "IPython: Productive Interactive Computing"
category = "dev"
optional = false
python-versions = ">=3.7"

[package.dependencies]
backcall = "*"
appnope = {version = "*", markers = "sys_platform == \"darwin\""}
pexpect = {version = ">4.3", markers = "sys_platform != \"win32\""}
traitlets = ">=4.2"
jedi = ">=0.10"
pygments = "*"
colorama = {version = "*", markers = "sys_platform == \"win32\""}
prompt-toolkit = ">=2.0.0,<3.0.0 || >3.0.0,<3.0.1 || >3.0.1,<3.1.0"
pickleshare = "*"
decorator = "*"

[package.extras]
nbformat = ["nbformat"]
all = ["Sphinx (>=1.3)", "ipykernel", "ipyparallel", "ipywidgets", "nbconvert", "nbformat", "nose (>=0.10.1)", "notebook", "numpy (>=1.14)", "pygments", "qtconsole", "requests", "testpath"]
kernel = ["ipykernel"]
doc = ["Sphinx (>=1.3)"]
notebook = ["notebook", "ipywidgets"]
nbconvert = ["nbconvert"]
qtconsole = ["qtconsole"]
test = ["nose (>=0.10.1)", "requests", "testpath", "pygments", "nbformat", "ipykernel", "numpy (>=1.14)"]
parallel = ["ipyparallel"]

[[package]]
name = "ipython-genutils"
version = "0.2.0"
description = "Vestigial utilities from IPython"
category = "dev"
optional = false
python-versions = "*"

[[package]]
name = "isort"
version = "5.7.0"
description = "A Python utility / library to sort Python imports."
category = "dev"
optional = false
python-versions = ">=3.6,<4.0"

[package.extras]
colors = ["colorama (>=0.4.3,<0.5.0)"]
pipfile_deprecated_finder = ["pipreqs", "requirementslib"]
requirements_deprecated_finder = ["pipreqs", "pip-api"]

[[package]]
<<<<<<< HEAD
category = "dev"
description = "A very fast and expressive template engine."
name = "jinja2"
optional = false
python-versions = ">=2.7, !=3.0.*, !=3.1.*, !=3.2.*, !=3.3.*, !=3.4.*"
version = "2.11.2"

[package.dependencies]
MarkupSafe = ">=0.23"

[package.extras]
i18n = ["Babel (>=0.8)"]

[[package]]
category = "dev"
description = "Safely add untrusted strings to HTML/XML markup."
name = "markupsafe"
optional = false
python-versions = ">=2.7,!=3.0.*,!=3.1.*,!=3.2.*,!=3.3.*"
version = "1.1.1"

[[package]]
category = "main"
description = "More routines for operating on iterables, beyond itertools"
=======
name = "jedi"
version = "0.18.0"
description = "An autocompletion tool for Python that can be used for text editors."
category = "dev"
optional = false
python-versions = ">=3.6"

[package.dependencies]
parso = ">=0.8.0,<0.9.0"

[package.extras]
qa = ["flake8 (==3.8.3)", "mypy (==0.782)"]
testing = ["Django (<3.1)", "colorama", "docopt", "pytest (<6.0.0)"]

[[package]]
>>>>>>> f3e82ff8
name = "more-itertools"
version = "8.4.0"
description = "More routines for operating on iterables, beyond itertools"
category = "main"
optional = false
python-versions = ">=3.5"

[[package]]
name = "mypy"
version = "0.800"
description = "Optional static typing for Python"
category = "dev"
optional = false
python-versions = ">=3.5"

[package.dependencies]
mypy-extensions = ">=0.4.3,<0.5.0"
typed-ast = ">=1.4.0,<1.5.0"
typing-extensions = ">=3.7.4"

[package.extras]
dmypy = ["psutil (>=4.0)"]

[[package]]
name = "mypy-extensions"
version = "0.4.3"
description = "Experimental type system extensions for programs checked with the mypy typechecker."
category = "dev"
optional = false
python-versions = "*"

[[package]]
name = "mysql-connector-python"
version = "8.0.20"
description = "MySQL driver written in Python"
category = "dev"
optional = false
python-versions = "*"

[package.dependencies]
protobuf = ">=3.0.0"

[package.extras]
dns-srv = ["dnspython (>=1.16.0)"]

[[package]]
name = "nox"
version = "2020.12.31"
description = "Flexible test automation."
category = "dev"
optional = false
python-versions = ">=3.6"

[package.dependencies]
importlib-metadata = {version = "*", markers = "python_version < \"3.8\""}
virtualenv = ">=14.0.0"
argcomplete = ">=1.9.4,<2.0"
py = ">=1.4.0,<2.0.0"
colorlog = ">=2.6.1,<5.0.0"

[package.extras]
tox_to_nox = ["jinja2", "tox"]

[[package]]
name = "numpy"
version = "1.19.0"
description = "NumPy is the fundamental package for array computing with Python."
category = "main"
optional = false
python-versions = ">=3.6"

[[package]]
name = "packaging"
version = "20.4"
description = "Core utilities for Python packages"
category = "main"
optional = false
python-versions = ">=2.7, !=3.0.*, !=3.1.*, !=3.2.*, !=3.3.*"

[package.dependencies]
pyparsing = ">=2.0.2"
six = "*"

[[package]]
<<<<<<< HEAD
category = "dev"
description = "Sphinx themes for Pallets and related projects."
name = "pallets-sphinx-themes"
optional = false
python-versions = "!=3.0.*,!=3.1.*,!=3.2.*,!=3.3.*,!=3.4.*,>=2.7"
version = "1.2.3"

[package.dependencies]
Sphinx = "*"
packaging = "*"
importlib-metadata = {version = "*", markers = "python_version < \"3.8\""}

[[package]]
category = "main"
description = "Powerful data structures for data analysis, time series, and statistics"
=======
>>>>>>> f3e82ff8
name = "pandas"
version = "1.1.5"
description = "Powerful data structures for data analysis, time series, and statistics"
category = "main"
optional = false
python-versions = ">=3.6.1"

[package.dependencies]
python-dateutil = ">=2.7.3"
pytz = ">=2017.2"
numpy = ">=1.15.4"

[package.extras]
test = ["pytest (>=4.0.2)", "pytest-xdist", "hypothesis (>=3.58)"]

[[package]]
name = "parso"
version = "0.8.1"
description = "A Python Parser"
category = "dev"
optional = false
python-versions = ">=3.6"

[package.extras]
qa = ["flake8 (==3.8.3)", "mypy (==0.782)"]
testing = ["docopt", "pytest (<6.0.0)"]

[[package]]
name = "pathspec"
version = "0.8.1"
description = "Utility library for gitignore style pattern matching of file paths."
category = "dev"
optional = false
python-versions = ">=2.7, !=3.0.*, !=3.1.*, !=3.2.*, !=3.3.*, !=3.4.*"

[[package]]
name = "pexpect"
version = "4.8.0"
description = "Pexpect allows easy control of interactive console applications."
category = "dev"
optional = false
python-versions = "*"

[package.dependencies]
ptyprocess = ">=0.5"

[[package]]
name = "pickleshare"
version = "0.7.5"
description = "Tiny 'shelve'-like database with concurrency support"
category = "dev"
optional = false
python-versions = "*"

[[package]]
name = "pluggy"
version = "0.13.1"
description = "plugin and hook calling mechanisms for python"
category = "main"
optional = false
python-versions = ">=2.7, !=3.0.*, !=3.1.*, !=3.2.*, !=3.3.*"

[package.dependencies]
importlib-metadata = {version = ">=0.12", markers = "python_version < \"3.8\""}

[package.extras]
dev = ["pre-commit", "tox"]

[[package]]
name = "prompt-toolkit"
version = "3.0.14"
description = "Library for building powerful interactive command lines in Python"
category = "dev"
optional = false
python-versions = ">=3.6.1"

[package.dependencies]
wcwidth = "*"

[[package]]
name = "protobuf"
version = "3.12.2"
description = "Protocol Buffers"
category = "main"
optional = false
python-versions = "*"

[package.dependencies]
six = ">=1.9"

[[package]]
name = "psutil"
version = "5.7.2"
description = "Cross-platform lib for process and system monitoring in Python."
category = "main"
optional = false
python-versions = ">=2.6, !=3.0.*, !=3.1.*, !=3.2.*, !=3.3.*"

[package.extras]
test = ["ipaddress", "mock", "unittest2", "enum34", "pywin32", "wmi"]

[[package]]
name = "psycopg2-binary"
version = "2.8.5"
description = "psycopg2 - Python-PostgreSQL Database Adapter"
category = "dev"
optional = false
python-versions = ">=2.7,!=3.0.*,!=3.1.*,!=3.2.*,!=3.3.*"

[[package]]
name = "ptyprocess"
version = "0.7.0"
description = "Run a subprocess in a pseudo terminal"
category = "dev"
optional = false
python-versions = "*"

[[package]]
name = "py"
version = "1.9.0"
description = "library with cross-python path, ini-parsing, io, code, log facilities"
category = "main"
optional = false
python-versions = ">=2.7, !=3.0.*, !=3.1.*, !=3.2.*, !=3.3.*"

[[package]]
<<<<<<< HEAD
category = "dev"
description = "The kitchen sink of Python utility libraries for doing \"stuff\" in a functional way. Based on the Lo-Dash Javascript library."
name = "pydash"
optional = false
python-versions = "*"
version = "4.9.2"

[package.extras]
dev = ["coverage", "docformatter", "flake8", "invoke", "mock", "pylint", "pytest", "pytest-cov", "pytest-flake8", "pytest-pylint", "sphinx", "sphinx-rtd-theme", "tox", "twine", "wheel", "black", "flake8-black", "flake8-bugbear", "flake8-isort", "isort"]

[[package]]
category = "dev"
description = "Pygments is a syntax highlighting package written in Python."
name = "pygments"
optional = false
python-versions = ">=3.5"
version = "2.7.4"

[[package]]
category = "main"
description = "Python parsing module"
=======
name = "pygments"
version = "2.7.4"
description = "Pygments is a syntax highlighting package written in Python."
category = "dev"
optional = false
python-versions = ">=3.5"

[[package]]
>>>>>>> f3e82ff8
name = "pyparsing"
version = "2.4.7"
description = "Python parsing module"
category = "main"
optional = false
python-versions = ">=2.6, !=3.0.*, !=3.1.*, !=3.2.*"

[[package]]
name = "pytest"
version = "5.4.3"
description = "pytest: simple powerful testing with Python"
category = "main"
optional = false
python-versions = ">=3.5"

[package.dependencies]
more-itertools = ">=4.0.0"
py = ">=1.5.0"
wcwidth = "*"
packaging = "*"
importlib-metadata = {version = ">=0.12", markers = "python_version < \"3.8\""}
colorama = {version = "*", markers = "sys_platform == \"win32\""}
attrs = ">=17.4.0"
pluggy = ">=0.12,<1.0"
atomicwrites = {version = ">=1.0", markers = "sys_platform == \"win32\""}

[package.extras]
checkqa-mypy = ["mypy (==v0.761)"]
testing = ["argcomplete", "hypothesis (>=3.56)", "mock", "nose", "requests", "xmlschema"]

[[package]]
name = "pytest-docker"
version = "0.7.2"
description = "Simple pytest fixtures for Docker and docker-compose based tests"
category = "main"
optional = false
python-versions = ">=3.5"

[package.dependencies]
attrs = ">=19,<20"

[[package]]
name = "python-dateutil"
version = "2.8.1"
description = "Extensions to the standard Python datetime module"
category = "main"
optional = false
python-versions = "!=3.0.*,!=3.1.*,!=3.2.*,>=2.7"

[package.dependencies]
six = ">=1.5"

[[package]]
name = "pytz"
version = "2020.1"
description = "World timezone definitions, modern and historical"
category = "main"
optional = false
python-versions = "*"

[[package]]
name = "pyyaml"
version = "5.3.1"
description = "YAML parser and emitter for Python"
category = "main"
optional = false
python-versions = ">=2.7, !=3.0.*, !=3.1.*, !=3.2.*, !=3.3.*, !=3.4.*"

[[package]]
name = "regex"
version = "2020.11.13"
description = "Alternative regular expression module, to replace re."
category = "dev"
optional = false
python-versions = "*"

[[package]]
<<<<<<< HEAD
category = "dev"
description = "Python HTTP for Humans."
name = "requests"
optional = false
python-versions = ">=2.7, !=3.0.*, !=3.1.*, !=3.2.*, !=3.3.*, !=3.4.*"
version = "2.25.1"

[package.dependencies]
certifi = ">=2017.4.17"
chardet = ">=3.0.2,<5"
idna = ">=2.5,<3"
urllib3 = ">=1.21.1,<1.27"

[package.extras]
security = ["pyOpenSSL (>=0.14)", "cryptography (>=1.3.4)"]
socks = ["PySocks (>=1.5.6,<1.5.7 || >1.5.7)", "win-inet-pton"]

[[package]]
category = "main"
description = "Easy to use retry decorator."
=======
>>>>>>> f3e82ff8
name = "retry"
version = "0.9.2"
description = "Easy to use retry decorator."
category = "main"
optional = false
python-versions = "*"

[package.dependencies]
py = ">=1.4.26,<2.0.0"
decorator = ">=3.4.2"

[[package]]
name = "six"
version = "1.15.0"
description = "Python 2 and 3 compatibility utilities"
category = "main"
optional = false
python-versions = ">=2.7, !=3.0.*, !=3.1.*, !=3.2.*"

[[package]]
<<<<<<< HEAD
category = "dev"
description = "This package provides 29 stemmers for 28 languages generated from Snowball algorithms."
name = "snowballstemmer"
optional = false
python-versions = "*"
version = "2.1.0"

[[package]]
category = "dev"
description = "Python documentation generator"
name = "sphinx"
optional = false
python-versions = ">=3.5"
version = "3.4.3"

[package.dependencies]
Jinja2 = ">=2.3"
Pygments = ">=2.0"
alabaster = ">=0.7,<0.8"
babel = ">=1.3"
docutils = ">=0.12"
imagesize = "*"
packaging = "*"
requests = ">=2.5.0"
snowballstemmer = ">=1.1"
sphinxcontrib-applehelp = "*"
sphinxcontrib-devhelp = "*"
sphinxcontrib-htmlhelp = "*"
sphinxcontrib-jsmath = "*"
sphinxcontrib-qthelp = "*"
sphinxcontrib-serializinghtml = "*"
colorama = {version = ">=0.3.5", markers = "sys_platform == \"win32\""}

[package.extras]
docs = ["sphinxcontrib-websupport"]
lint = ["flake8 (>=3.5.0)", "isort", "mypy (>=0.790)", "docutils-stubs"]
test = ["pytest", "pytest-cov", "html5lib", "cython", "typed-ast"]

[[package]]
category = "dev"
description = "A Sphinx extension for linking to your project's issue tracker"
name = "sphinx-issues"
optional = false
python-versions = "*"
version = "1.2.0"

[package.dependencies]
sphinx = "*"

[package.extras]
dev = ["pytest", "flake8 (3.6.0)", "pre-commit (1.13.0)", "tox", "mock", "flake8-bugbear (18.8.0)"]
lint = ["flake8 (3.6.0)", "pre-commit (1.13.0)", "flake8-bugbear (18.8.0)"]
tests = ["pytest", "mock"]

[[package]]
category = "dev"
description = "sphinx builder that outputs markdown files"
name = "sphinx-markdown-builder"
optional = false
python-versions = "*"
version = "0.5.4"

[package.dependencies]
html2text = "*"
pydash = "*"
sphinx = "*"
unify = "*"
yapf = "*"

[[package]]
category = "dev"
description = "sphinxcontrib-applehelp is a sphinx extension which outputs Apple help books"
name = "sphinxcontrib-applehelp"
optional = false
python-versions = ">=3.5"
version = "1.0.2"

[package.extras]
lint = ["flake8", "mypy", "docutils-stubs"]
test = ["pytest"]

[[package]]
category = "dev"
description = "sphinxcontrib-devhelp is a sphinx extension which outputs Devhelp document."
name = "sphinxcontrib-devhelp"
optional = false
python-versions = ">=3.5"
version = "1.0.2"

[package.extras]
lint = ["flake8", "mypy", "docutils-stubs"]
test = ["pytest"]

[[package]]
category = "dev"
description = "sphinxcontrib-htmlhelp is a sphinx extension which renders HTML help files"
name = "sphinxcontrib-htmlhelp"
optional = false
python-versions = ">=3.5"
version = "1.0.3"

[package.extras]
lint = ["flake8", "mypy", "docutils-stubs"]
test = ["pytest", "html5lib"]

[[package]]
category = "dev"
description = "A sphinx extension which renders display math in HTML via JavaScript"
name = "sphinxcontrib-jsmath"
optional = false
python-versions = ">=3.5"
version = "1.0.1"

[package.extras]
test = ["pytest", "flake8", "mypy"]

[[package]]
category = "dev"
description = "sphinxcontrib-qthelp is a sphinx extension which outputs QtHelp document."
name = "sphinxcontrib-qthelp"
optional = false
python-versions = ">=3.5"
version = "1.0.3"

[package.extras]
lint = ["flake8", "mypy", "docutils-stubs"]
test = ["pytest"]

[[package]]
category = "dev"
description = "sphinxcontrib-serializinghtml is a sphinx extension which outputs \"serialized\" HTML files (json and pickle)."
name = "sphinxcontrib-serializinghtml"
optional = false
python-versions = ">=3.5"
version = "1.1.4"

[package.extras]
lint = ["flake8", "mypy", "docutils-stubs"]
test = ["pytest"]

[[package]]
category = "dev"
description = "Organize changelog directives in Sphinx docs."
name = "sphinxcontrib.log-cabinet"
optional = false
python-versions = "*"
version = "1.0.1"

[package.dependencies]
Sphinx = "*"

[[package]]
category = "main"
description = "Database Abstraction Library"
=======
>>>>>>> f3e82ff8
name = "sqlalchemy"
version = "1.3.18"
description = "Database Abstraction Library"
category = "main"
optional = false
python-versions = ">=2.7, !=3.0.*, !=3.1.*, !=3.2.*, !=3.3.*"

[package.extras]
postgresql_pg8000 = ["pg8000"]
postgresql = ["psycopg2"]
postgresql_psycopg2cffi = ["psycopg2cffi"]
pymysql = ["pymysql"]
mssql_pymssql = ["pymssql"]
postgresql_psycopg2binary = ["psycopg2-binary"]
mysql = ["mysqlclient"]
oracle = ["cx-oracle"]
mssql = ["pyodbc"]
mssql_pyodbc = ["pyodbc"]

[[package]]
name = "toml"
version = "0.10.2"
description = "Python Library for Tom's Obvious, Minimal Language"
category = "dev"
optional = false
python-versions = ">=2.6, !=3.0.*, !=3.1.*, !=3.2.*"

[[package]]
name = "traitlets"
version = "5.0.5"
description = "Traitlets Python configuration system"
category = "dev"
optional = false
python-versions = ">=3.7"

[package.dependencies]
ipython-genutils = "*"

[package.extras]
test = ["pytest"]

[[package]]
name = "typed-ast"
version = "1.4.2"
description = "a fork of Python 2 and 3 ast modules with type comment support"
category = "dev"
optional = false
python-versions = "*"

[[package]]
name = "typing-extensions"
version = "3.7.4.3"
description = "Backported and Experimental Type Hints for Python 3.5+"
category = "main"
optional = false
python-versions = "*"

[[package]]
<<<<<<< HEAD
category = "dev"
description = "Modifies strings to all use the same (single/double) quote where possible."
name = "unify"
optional = false
python-versions = "*"
version = "0.5"

[package.dependencies]
untokenize = "*"

[[package]]
category = "dev"
description = "Transforms tokens into original source code (while preserving whitespace)."
name = "untokenize"
optional = false
python-versions = "*"
version = "0.1.1"

[[package]]
category = "dev"
description = "HTTP library with thread-safe connection pooling, file post, and more."
name = "urllib3"
optional = false
python-versions = ">=2.7, !=3.0.*, !=3.1.*, !=3.2.*, !=3.3.*, !=3.4.*, <4"
version = "1.26.3"

[package.extras]
brotli = ["brotlipy (>=0.6.0)"]
secure = ["pyOpenSSL (>=0.14)", "cryptography (>=1.3.4)", "idna (>=2.0.0)", "certifi", "ipaddress"]
socks = ["PySocks (>=1.5.6,<1.5.7 || >1.5.7,<2.0)"]

[[package]]
category = "dev"
description = "Virtual Python Environment builder"
=======
>>>>>>> f3e82ff8
name = "virtualenv"
version = "20.4.0"
description = "Virtual Python Environment builder"
category = "dev"
optional = false
python-versions = "!=3.0.*,!=3.1.*,!=3.2.*,!=3.3.*,>=2.7"

[package.dependencies]
importlib-metadata = {version = ">=0.12", markers = "python_version < \"3.8\""}
distlib = ">=0.3.1,<1"
filelock = ">=3.0.0,<4"
six = ">=1.9.0,<2"
appdirs = ">=1.4.3,<2"

[package.extras]
docs = ["proselint (>=0.10.2)", "sphinx (>=3)", "sphinx-argparse (>=0.2.5)", "sphinx-rtd-theme (>=0.4.3)", "towncrier (>=19.9.0rc1)"]
testing = ["coverage (>=4)", "coverage-enable-subprocess (>=1)", "flaky (>=3)", "pytest (>=4)", "pytest-env (>=0.6.2)", "pytest-freezegun (>=0.4.1)", "pytest-mock (>=2)", "pytest-randomly (>=1)", "pytest-timeout (>=1)", "packaging (>=20.0)", "xonsh (>=0.9.16)"]

[[package]]
name = "wcwidth"
version = "0.2.5"
description = "Measures the displayed width of unicode strings in a terminal"
category = "main"
optional = false
python-versions = "*"

[[package]]
<<<<<<< HEAD
category = "dev"
description = "A formatter for Python code."
name = "yapf"
optional = false
python-versions = "*"
version = "0.30.0"

[[package]]
category = "main"
description = "Backport of pathlib-compatible object wrapper for zip files"
=======
>>>>>>> f3e82ff8
name = "zipp"
version = "3.4.0"
description = "Backport of pathlib-compatible object wrapper for zip files"
category = "main"
optional = false
python-versions = ">=3.6"

[package.extras]
docs = ["sphinx", "jaraco.packaging (>=3.2)", "rst.linker (>=1.9)"]
testing = ["pytest (>=3.5,!=3.7.3)", "pytest-checkdocs (>=1.2.3)", "pytest-flake8", "pytest-cov", "jaraco.test (>=3.2.0)", "jaraco.itertools", "func-timeout", "pytest-black (>=0.3.7)", "pytest-mypy"]

[extras]
oracle = []
pg = []
mysql = []

[metadata]
<<<<<<< HEAD
content-hash = "6312f59b137c9295b285e6d6e55dccc5801e92fff00836754e08827dab83c64a"
=======
>>>>>>> f3e82ff8
lock-version = "1.1"
python-versions = "^3.7"
content-hash = "363fe76ee87caca292c392d6a0c8d4951cfe809f343d4a15086cc5b6e5e1eb03"

[metadata.files]
alabaster = [
    {file = "alabaster-0.7.12-py2.py3-none-any.whl", hash = "sha256:446438bdcca0e05bd45ea2de1668c1d9b032e1a9154c2c259092d77031ddd359"},
    {file = "alabaster-0.7.12.tar.gz", hash = "sha256:a661d72d58e6ea8a57f7a86e37d86716863ee5e92788398526d58b26a4e4dc02"},
]
appdirs = [
    {file = "appdirs-1.4.4-py2.py3-none-any.whl", hash = "sha256:a841dacd6b99318a741b166adb07e19ee71a274450e68237b4650ca1055ab128"},
    {file = "appdirs-1.4.4.tar.gz", hash = "sha256:7d5d0167b2b1ba821647616af46a749d1c653740dd0d2415100fe26e27afdf41"},
]
appnope = [
    {file = "appnope-0.1.2-py2.py3-none-any.whl", hash = "sha256:93aa393e9d6c54c5cd570ccadd8edad61ea0c4b9ea7a01409020c9aa019eb442"},
    {file = "appnope-0.1.2.tar.gz", hash = "sha256:dd83cd4b5b460958838f6eb3000c660b1f9caf2a5b1de4264e941512f603258a"},
]
argcomplete = [
    {file = "argcomplete-1.12.2-py2.py3-none-any.whl", hash = "sha256:17f01a9b9b9ece3e6b07058eae737ad6e10de8b4e149105f84614783913aba71"},
    {file = "argcomplete-1.12.2.tar.gz", hash = "sha256:de0e1282330940d52ea92a80fea2e4b9e0da1932aaa570f84d268939d1897b04"},
]
atomicwrites = [
    {file = "atomicwrites-1.4.0-py2.py3-none-any.whl", hash = "sha256:6d1784dea7c0c8d4a5172b6c620f40b6e4cbfdf96d783691f2e1302a7b88e197"},
    {file = "atomicwrites-1.4.0.tar.gz", hash = "sha256:ae70396ad1a434f9c7046fd2dd196fc04b12f9e91ffb859164193be8b6168a7a"},
]
attrs = [
    {file = "attrs-19.3.0-py2.py3-none-any.whl", hash = "sha256:08a96c641c3a74e44eb59afb61a24f2cb9f4d7188748e76ba4bb5edfa3cb7d1c"},
    {file = "attrs-19.3.0.tar.gz", hash = "sha256:f7b7ce16570fe9965acd6d30101a28f62fb4a7f9e926b3bbc9b61f8b04247e72"},
]
<<<<<<< HEAD
babel = [
    {file = "Babel-2.9.0-py2.py3-none-any.whl", hash = "sha256:9d35c22fcc79893c3ecc85ac4a56cde1ecf3f19c540bba0922308a6c06ca6fa5"},
    {file = "Babel-2.9.0.tar.gz", hash = "sha256:da031ab54472314f210b0adcff1588ee5d1d1d0ba4dbd07b94dba82bde791e05"},
=======
backcall = [
    {file = "backcall-0.2.0-py2.py3-none-any.whl", hash = "sha256:fbbce6a29f263178a1f7915c1940bde0ec2b2a967566fe1c65c1dfb7422bd255"},
    {file = "backcall-0.2.0.tar.gz", hash = "sha256:5cbdbf27be5e7cfadb448baf0aa95508f91f2bbc6c6437cd9cd06e2a4c215e1e"},
>>>>>>> f3e82ff8
]
black = [
    {file = "black-20.8b1.tar.gz", hash = "sha256:1c02557aa099101b9d21496f8a914e9ed2222ef70336404eeeac8edba836fbea"},
]
certifi = [
    {file = "certifi-2020.12.5-py2.py3-none-any.whl", hash = "sha256:719a74fb9e33b9bd44cc7f3a8d94bc35e4049deebe19ba7d8e108280cfd59830"},
    {file = "certifi-2020.12.5.tar.gz", hash = "sha256:1a4995114262bffbc2413b159f2a1a480c969de6e6eb13ee966d470af86af59c"},
]
chardet = [
    {file = "chardet-4.0.0-py2.py3-none-any.whl", hash = "sha256:f864054d66fd9118f2e67044ac8981a54775ec5b67aed0441892edb553d21da5"},
    {file = "chardet-4.0.0.tar.gz", hash = "sha256:0d6f53a15db4120f2b08c94f11e7d93d2c911ee118b6b30a04ec3ee8310179fa"},
]
click = [
    {file = "click-7.1.2-py2.py3-none-any.whl", hash = "sha256:dacca89f4bfadd5de3d7489b7c8a566eee0d3676333fbb50030263894c38c0dc"},
    {file = "click-7.1.2.tar.gz", hash = "sha256:d2b5255c7c6349bc1bd1e59e08cd12acbbd63ce649f2588755783aa94dfb6b1a"},
]
colorama = [
    {file = "colorama-0.4.4-py2.py3-none-any.whl", hash = "sha256:9f47eda37229f68eee03b24b9748937c7dc3868f906e8ba69fbcbdd3bc5dc3e2"},
    {file = "colorama-0.4.4.tar.gz", hash = "sha256:5941b2b48a20143d2267e95b1c2a7603ce057ee39fd88e7329b0c292aa16869b"},
]
colorlog = [
    {file = "colorlog-4.7.2-py2.py3-none-any.whl", hash = "sha256:0a9dcdba6cab68e8a768448b418a858d73c52b37b6e8dea2568296faece393bd"},
    {file = "colorlog-4.7.2.tar.gz", hash = "sha256:18d05b616438a75762d7d214b9ec3b05d274466c9f3ddd92807e755840c88251"},
]
cx-oracle = [
    {file = "cx_Oracle-8.1.0-cp36-cp36m-manylinux1_x86_64.whl", hash = "sha256:01b636af6b8332d4a688a120f2722c2fda8c8fa87ecec0573c91bed7668c5cd0"},
    {file = "cx_Oracle-8.1.0-cp36-cp36m-win32.whl", hash = "sha256:2482f76b6d83b3e62fda5a5db12f9b18fb42c484993c08952614e02a476e9687"},
    {file = "cx_Oracle-8.1.0-cp36-cp36m-win_amd64.whl", hash = "sha256:b7bcef92299efaaa2b53c360e5703d3301faa156f896c67b5d2036498b861834"},
    {file = "cx_Oracle-8.1.0-cp37-cp37m-manylinux1_x86_64.whl", hash = "sha256:62e0b63e68067f1dc9ca018fd0d09d3834b05acec17344ac149c0ec2bfd45df1"},
    {file = "cx_Oracle-8.1.0-cp37-cp37m-win32.whl", hash = "sha256:21fc4dde12cd49e755f861c38a3b9da74efb171d971487211d396ad9ff71b7fe"},
    {file = "cx_Oracle-8.1.0-cp37-cp37m-win_amd64.whl", hash = "sha256:2d5e4602ad4f35d513f302c956e40cd9b5ea7d8243cd48c9d718c263cf91bf67"},
    {file = "cx_Oracle-8.1.0-cp38-cp38-manylinux1_x86_64.whl", hash = "sha256:f99b97574c0a0ffb3c2ddebb91e48c1140d7d9a59abe06933e6b358c7df056f6"},
    {file = "cx_Oracle-8.1.0-cp38-cp38-win32.whl", hash = "sha256:fa0211e711cb5ede2f806aafe542c6d70c780e46a166fe606f0384f1dd9a742f"},
    {file = "cx_Oracle-8.1.0-cp38-cp38-win_amd64.whl", hash = "sha256:57930928cdaf79a4dba69ba1e228a1f993d35ee0a10a0a2c2722bb7fb983853f"},
    {file = "cx_Oracle-8.1.0-cp39-cp39-manylinux1_x86_64.whl", hash = "sha256:6ddaf1ec77bf55d452a31f6ef81789e2a410d9c1a1bbdd63e8a7eb73e6a38051"},
    {file = "cx_Oracle-8.1.0-cp39-cp39-win32.whl", hash = "sha256:41698ca187b935f28c05655d97e845e04cee69d3ab632bf86b031bd5e5ccd3c5"},
    {file = "cx_Oracle-8.1.0-cp39-cp39-win_amd64.whl", hash = "sha256:0f9480c85a8c34f99aee3a4aaa700c2ca1015065a08bc27ca74b5aa1c8e4f141"},
    {file = "cx_Oracle-8.1.0.tar.gz", hash = "sha256:e1698c5522ee1355e552b30bfa0a58e6e772475b882c5d69d158bd7e6aed45de"},
]
decorator = [
    {file = "decorator-4.4.2-py2.py3-none-any.whl", hash = "sha256:41fa54c2a0cc4ba648be4fd43cff00aedf5b9465c9bf18d64325bc225f08f760"},
    {file = "decorator-4.4.2.tar.gz", hash = "sha256:e3a62f0520172440ca0dcc823749319382e377f37f140a0b99ef45fecb84bfe7"},
]
distlib = [
    {file = "distlib-0.3.1-py2.py3-none-any.whl", hash = "sha256:8c09de2c67b3e7deef7184574fc060ab8a793e7adbb183d942c389c8b13c52fb"},
    {file = "distlib-0.3.1.zip", hash = "sha256:edf6116872c863e1aa9d5bb7cb5e05a022c519a4594dc703843343a9ddd9bff1"},
]
docutils = [
    {file = "docutils-0.16-py2.py3-none-any.whl", hash = "sha256:0c5b78adfbf7762415433f5515cd5c9e762339e23369dbe8000d84a4bf4ab3af"},
    {file = "docutils-0.16.tar.gz", hash = "sha256:c2de3a60e9e7d07be26b7f2b00ca0309c207e06c100f9cc2a94931fc75a478fc"},
]
dolt = [
    {file = "Dolt-0.9.0.tar.gz", hash = "sha256:95d3fb9913c64d759cbb5705f8b863bbc56918bd6f137d36270ce475a5adf673"},
]
filelock = [
    {file = "filelock-3.0.12-py3-none-any.whl", hash = "sha256:929b7d63ec5b7d6b71b0fa5ac14e030b3f70b75747cef1b10da9b879fef15836"},
    {file = "filelock-3.0.12.tar.gz", hash = "sha256:18d82244ee114f543149c66a6e0c14e9c4f8a1044b5cdaadd0f82159d6a6ff59"},
]
<<<<<<< HEAD
html2text = [
    {file = "html2text-2020.1.16-py3-none-any.whl", hash = "sha256:c7c629882da0cf377d66f073329ccf34a12ed2adf0169b9285ae4e63ef54c82b"},
    {file = "html2text-2020.1.16.tar.gz", hash = "sha256:e296318e16b059ddb97f7a8a1d6a5c1d7af4544049a01e261731d2d5cc277bbb"},
]
idna = [
    {file = "idna-2.10-py2.py3-none-any.whl", hash = "sha256:b97d804b1e9b523befed77c48dacec60e6dcb0b5391d57af6a65a312a90648c0"},
    {file = "idna-2.10.tar.gz", hash = "sha256:b307872f855b18632ce0c21c5e45be78c0ea7ae4c15c828c20788b26921eb3f6"},
]
imagesize = [
    {file = "imagesize-1.2.0-py2.py3-none-any.whl", hash = "sha256:6965f19a6a2039c7d48bca7dba2473069ff854c36ae6f19d2cde309d998228a1"},
    {file = "imagesize-1.2.0.tar.gz", hash = "sha256:b1f6b5a4eab1f73479a50fb79fcf729514a900c341d8503d62a62dbc4127a2b1"},
=======
httplib2 = [
    {file = "httplib2-0.18.1-py3-none-any.whl", hash = "sha256:ca2914b015b6247791c4866782fa6042f495b94401a0f0bd3e1d6e0ba2236782"},
    {file = "httplib2-0.18.1.tar.gz", hash = "sha256:8af66c1c52c7ffe1aa5dc4bcd7c769885254b0756e6e69f953c7f0ab49a70ba3"},
>>>>>>> f3e82ff8
]
importlib-metadata = [
    {file = "importlib_metadata-3.4.0-py3-none-any.whl", hash = "sha256:ace61d5fc652dc280e7b6b4ff732a9c2d40db2c0f92bc6cb74e07b73d53a1771"},
    {file = "importlib_metadata-3.4.0.tar.gz", hash = "sha256:fa5daa4477a7414ae34e95942e4dd07f62adf589143c875c133c1e53c4eff38d"},
]
ipython = [
    {file = "ipython-7.19.0-py3-none-any.whl", hash = "sha256:c987e8178ced651532b3b1ff9965925bfd445c279239697052561a9ab806d28f"},
    {file = "ipython-7.19.0.tar.gz", hash = "sha256:cbb2ef3d5961d44e6a963b9817d4ea4e1fa2eb589c371a470fed14d8d40cbd6a"},
]
ipython-genutils = [
    {file = "ipython_genutils-0.2.0-py2.py3-none-any.whl", hash = "sha256:72dd37233799e619666c9f639a9da83c34013a73e8bbc79a7a6348d93c61fab8"},
    {file = "ipython_genutils-0.2.0.tar.gz", hash = "sha256:eb2e116e75ecef9d4d228fdc66af54269afa26ab4463042e33785b887c628ba8"},
]
isort = [
    {file = "isort-5.7.0-py3-none-any.whl", hash = "sha256:fff4f0c04e1825522ce6949973e83110a6e907750cd92d128b0d14aaaadbffdc"},
    {file = "isort-5.7.0.tar.gz", hash = "sha256:c729845434366216d320e936b8ad6f9d681aab72dc7cbc2d51bedc3582f3ad1e"},
]
<<<<<<< HEAD
jinja2 = [
    {file = "Jinja2-2.11.2-py2.py3-none-any.whl", hash = "sha256:f0a4641d3cf955324a89c04f3d94663aa4d638abe8f733ecd3582848e1c37035"},
    {file = "Jinja2-2.11.2.tar.gz", hash = "sha256:89aab215427ef59c34ad58735269eb58b1a5808103067f7bb9d5836c651b3bb0"},
]
markupsafe = [
    {file = "MarkupSafe-1.1.1-cp27-cp27m-macosx_10_6_intel.whl", hash = "sha256:09027a7803a62ca78792ad89403b1b7a73a01c8cb65909cd876f7fcebd79b161"},
    {file = "MarkupSafe-1.1.1-cp27-cp27m-manylinux1_i686.whl", hash = "sha256:e249096428b3ae81b08327a63a485ad0878de3fb939049038579ac0ef61e17e7"},
    {file = "MarkupSafe-1.1.1-cp27-cp27m-manylinux1_x86_64.whl", hash = "sha256:500d4957e52ddc3351cabf489e79c91c17f6e0899158447047588650b5e69183"},
    {file = "MarkupSafe-1.1.1-cp27-cp27m-win32.whl", hash = "sha256:b2051432115498d3562c084a49bba65d97cf251f5a331c64a12ee7e04dacc51b"},
    {file = "MarkupSafe-1.1.1-cp27-cp27m-win_amd64.whl", hash = "sha256:98c7086708b163d425c67c7a91bad6e466bb99d797aa64f965e9d25c12111a5e"},
    {file = "MarkupSafe-1.1.1-cp27-cp27mu-manylinux1_i686.whl", hash = "sha256:cd5df75523866410809ca100dc9681e301e3c27567cf498077e8551b6d20e42f"},
    {file = "MarkupSafe-1.1.1-cp27-cp27mu-manylinux1_x86_64.whl", hash = "sha256:43a55c2930bbc139570ac2452adf3d70cdbb3cfe5912c71cdce1c2c6bbd9c5d1"},
    {file = "MarkupSafe-1.1.1-cp34-cp34m-macosx_10_6_intel.whl", hash = "sha256:1027c282dad077d0bae18be6794e6b6b8c91d58ed8a8d89a89d59693b9131db5"},
    {file = "MarkupSafe-1.1.1-cp34-cp34m-manylinux1_i686.whl", hash = "sha256:62fe6c95e3ec8a7fad637b7f3d372c15ec1caa01ab47926cfdf7a75b40e0eac1"},
    {file = "MarkupSafe-1.1.1-cp34-cp34m-manylinux1_x86_64.whl", hash = "sha256:88e5fcfb52ee7b911e8bb6d6aa2fd21fbecc674eadd44118a9cc3863f938e735"},
    {file = "MarkupSafe-1.1.1-cp34-cp34m-win32.whl", hash = "sha256:ade5e387d2ad0d7ebf59146cc00c8044acbd863725f887353a10df825fc8ae21"},
    {file = "MarkupSafe-1.1.1-cp34-cp34m-win_amd64.whl", hash = "sha256:09c4b7f37d6c648cb13f9230d847adf22f8171b1ccc4d5682398e77f40309235"},
    {file = "MarkupSafe-1.1.1-cp35-cp35m-macosx_10_6_intel.whl", hash = "sha256:79855e1c5b8da654cf486b830bd42c06e8780cea587384cf6545b7d9ac013a0b"},
    {file = "MarkupSafe-1.1.1-cp35-cp35m-manylinux1_i686.whl", hash = "sha256:c8716a48d94b06bb3b2524c2b77e055fb313aeb4ea620c8dd03a105574ba704f"},
    {file = "MarkupSafe-1.1.1-cp35-cp35m-manylinux1_x86_64.whl", hash = "sha256:7c1699dfe0cf8ff607dbdcc1e9b9af1755371f92a68f706051cc8c37d447c905"},
    {file = "MarkupSafe-1.1.1-cp35-cp35m-win32.whl", hash = "sha256:6dd73240d2af64df90aa7c4e7481e23825ea70af4b4922f8ede5b9e35f78a3b1"},
    {file = "MarkupSafe-1.1.1-cp35-cp35m-win_amd64.whl", hash = "sha256:9add70b36c5666a2ed02b43b335fe19002ee5235efd4b8a89bfcf9005bebac0d"},
    {file = "MarkupSafe-1.1.1-cp36-cp36m-macosx_10_6_intel.whl", hash = "sha256:24982cc2533820871eba85ba648cd53d8623687ff11cbb805be4ff7b4c971aff"},
    {file = "MarkupSafe-1.1.1-cp36-cp36m-manylinux1_i686.whl", hash = "sha256:00bc623926325b26bb9605ae9eae8a215691f33cae5df11ca5424f06f2d1f473"},
    {file = "MarkupSafe-1.1.1-cp36-cp36m-manylinux1_x86_64.whl", hash = "sha256:717ba8fe3ae9cc0006d7c451f0bb265ee07739daf76355d06366154ee68d221e"},
    {file = "MarkupSafe-1.1.1-cp36-cp36m-win32.whl", hash = "sha256:535f6fc4d397c1563d08b88e485c3496cf5784e927af890fb3c3aac7f933ec66"},
    {file = "MarkupSafe-1.1.1-cp36-cp36m-win_amd64.whl", hash = "sha256:b1282f8c00509d99fef04d8ba936b156d419be841854fe901d8ae224c59f0be5"},
    {file = "MarkupSafe-1.1.1-cp37-cp37m-macosx_10_6_intel.whl", hash = "sha256:8defac2f2ccd6805ebf65f5eeb132adcf2ab57aa11fdf4c0dd5169a004710e7d"},
    {file = "MarkupSafe-1.1.1-cp37-cp37m-manylinux1_i686.whl", hash = "sha256:46c99d2de99945ec5cb54f23c8cd5689f6d7177305ebff350a58ce5f8de1669e"},
    {file = "MarkupSafe-1.1.1-cp37-cp37m-manylinux1_x86_64.whl", hash = "sha256:ba59edeaa2fc6114428f1637ffff42da1e311e29382d81b339c1817d37ec93c6"},
    {file = "MarkupSafe-1.1.1-cp37-cp37m-win32.whl", hash = "sha256:b00c1de48212e4cc9603895652c5c410df699856a2853135b3967591e4beebc2"},
    {file = "MarkupSafe-1.1.1-cp37-cp37m-win_amd64.whl", hash = "sha256:9bf40443012702a1d2070043cb6291650a0841ece432556f784f004937f0f32c"},
    {file = "MarkupSafe-1.1.1-cp38-cp38-macosx_10_9_x86_64.whl", hash = "sha256:6788b695d50a51edb699cb55e35487e430fa21f1ed838122d722e0ff0ac5ba15"},
    {file = "MarkupSafe-1.1.1-cp38-cp38-manylinux1_i686.whl", hash = "sha256:cdb132fc825c38e1aeec2c8aa9338310d29d337bebbd7baa06889d09a60a1fa2"},
    {file = "MarkupSafe-1.1.1-cp38-cp38-manylinux1_x86_64.whl", hash = "sha256:13d3144e1e340870b25e7b10b98d779608c02016d5184cfb9927a9f10c689f42"},
    {file = "MarkupSafe-1.1.1-cp38-cp38-win32.whl", hash = "sha256:596510de112c685489095da617b5bcbbac7dd6384aeebeda4df6025d0256a81b"},
    {file = "MarkupSafe-1.1.1-cp38-cp38-win_amd64.whl", hash = "sha256:e8313f01ba26fbbe36c7be1966a7b7424942f670f38e666995b88d012765b9be"},
    {file = "MarkupSafe-1.1.1.tar.gz", hash = "sha256:29872e92839765e546828bb7754a68c418d927cd064fd4708fab9fe9c8bb116b"},
=======
jedi = [
    {file = "jedi-0.18.0-py2.py3-none-any.whl", hash = "sha256:18456d83f65f400ab0c2d3319e48520420ef43b23a086fdc05dff34132f0fb93"},
    {file = "jedi-0.18.0.tar.gz", hash = "sha256:92550a404bad8afed881a137ec9a461fed49eca661414be45059329614ed0707"},
>>>>>>> f3e82ff8
]
more-itertools = [
    {file = "more-itertools-8.4.0.tar.gz", hash = "sha256:68c70cc7167bdf5c7c9d8f6954a7837089c6a36bf565383919bb595efb8a17e5"},
    {file = "more_itertools-8.4.0-py3-none-any.whl", hash = "sha256:b78134b2063dd214000685165d81c154522c3ee0a1c0d4d113c80361c234c5a2"},
]
mypy = [
    {file = "mypy-0.800-cp35-cp35m-macosx_10_9_x86_64.whl", hash = "sha256:e1c84c65ff6d69fb42958ece5b1255394714e0aac4df5ffe151bc4fe19c7600a"},
    {file = "mypy-0.800-cp35-cp35m-manylinux1_x86_64.whl", hash = "sha256:947126195bfe4709c360e89b40114c6746ae248f04d379dca6f6ab677aa07641"},
    {file = "mypy-0.800-cp35-cp35m-manylinux2010_x86_64.whl", hash = "sha256:b95068a3ce3b50332c40e31a955653be245666a4bc7819d3c8898aa9fb9ea496"},
    {file = "mypy-0.800-cp35-cp35m-win_amd64.whl", hash = "sha256:ca7ad5aed210841f1e77f5f2f7d725b62c78fa77519312042c719ed2ab937876"},
    {file = "mypy-0.800-cp36-cp36m-macosx_10_9_x86_64.whl", hash = "sha256:e32b7b282c4ed4e378bba8b8dfa08e1cfa6f6574067ef22f86bee5b1039de0c9"},
    {file = "mypy-0.800-cp36-cp36m-manylinux1_x86_64.whl", hash = "sha256:e497a544391f733eca922fdcb326d19e894789cd4ff61d48b4b195776476c5cf"},
    {file = "mypy-0.800-cp36-cp36m-manylinux2010_x86_64.whl", hash = "sha256:5615785d3e2f4f03ab7697983d82c4b98af5c321614f51b8f1034eb9ebe48363"},
    {file = "mypy-0.800-cp36-cp36m-win_amd64.whl", hash = "sha256:2b216eacca0ec0ee124af9429bfd858d5619a0725ee5f88057e6e076f9eb1a7b"},
    {file = "mypy-0.800-cp37-cp37m-macosx_10_9_x86_64.whl", hash = "sha256:e3b8432f8df19e3c11235c4563a7250666dc9aa7cdda58d21b4177b20256ca9f"},
    {file = "mypy-0.800-cp37-cp37m-manylinux1_x86_64.whl", hash = "sha256:d16c54b0dffb861dc6318a8730952265876d90c5101085a4bc56913e8521ba19"},
    {file = "mypy-0.800-cp37-cp37m-manylinux2010_x86_64.whl", hash = "sha256:0d2fc8beb99cd88f2d7e20d69131353053fbecea17904ee6f0348759302c52fa"},
    {file = "mypy-0.800-cp37-cp37m-win_amd64.whl", hash = "sha256:aa9d4901f3ee1a986a3a79fe079ffbf7f999478c281376f48faa31daaa814e86"},
    {file = "mypy-0.800-cp38-cp38-macosx_10_9_x86_64.whl", hash = "sha256:319ee5c248a7c3f94477f92a729b7ab06bf8a6d04447ef3aa8c9ba2aa47c6dcf"},
    {file = "mypy-0.800-cp38-cp38-manylinux1_x86_64.whl", hash = "sha256:74f5aa50d0866bc6fb8e213441c41e466c86678c800700b87b012ed11c0a13e0"},
    {file = "mypy-0.800-cp38-cp38-manylinux2010_x86_64.whl", hash = "sha256:a301da58d566aca05f8f449403c710c50a9860782148332322decf73a603280b"},
    {file = "mypy-0.800-cp38-cp38-win_amd64.whl", hash = "sha256:b9150db14a48a8fa114189bfe49baccdff89da8c6639c2717750c7ae62316738"},
    {file = "mypy-0.800-cp39-cp39-macosx_10_9_x86_64.whl", hash = "sha256:f5fdf935a46aa20aa937f2478480ebf4be9186e98e49cc3843af9a5795a49a25"},
    {file = "mypy-0.800-cp39-cp39-manylinux1_x86_64.whl", hash = "sha256:6f8425fecd2ba6007e526209bb985ce7f49ed0d2ac1cc1a44f243380a06a84fb"},
    {file = "mypy-0.800-cp39-cp39-manylinux2010_x86_64.whl", hash = "sha256:5ff616787122774f510caeb7b980542a7cc2222be3f00837a304ea85cd56e488"},
    {file = "mypy-0.800-cp39-cp39-win_amd64.whl", hash = "sha256:90b6f46dc2181d74f80617deca611925d7e63007cf416397358aa42efb593e07"},
    {file = "mypy-0.800-py3-none-any.whl", hash = "sha256:3e0c159a7853e3521e3f582adb1f3eac66d0b0639d434278e2867af3a8c62653"},
    {file = "mypy-0.800.tar.gz", hash = "sha256:e0202e37756ed09daf4b0ba64ad2c245d357659e014c3f51d8cd0681ba66940a"},
]
mypy-extensions = [
    {file = "mypy_extensions-0.4.3-py2.py3-none-any.whl", hash = "sha256:090fedd75945a69ae91ce1303b5824f428daf5a028d2f6ab8a299250a846f15d"},
    {file = "mypy_extensions-0.4.3.tar.gz", hash = "sha256:2d82818f5bb3e369420cb3c4060a7970edba416647068eb4c5343488a6c604a8"},
]
mysql-connector-python = [
    {file = "mysql-connector-python-8.0.20.tar.gz", hash = "sha256:bd1f1a57e9c89d6bf49b408c6fe151aad8c318237f2983dfc5b9a8202c6d20de"},
    {file = "mysql_connector_python-8.0.20-cp27-cp27m-macosx_10_14_x86_64.whl", hash = "sha256:1b6f1dbe964990604782e55c5570a8a968ba1da7371ad75ed4ddd8be0129c0cf"},
    {file = "mysql_connector_python-8.0.20-cp27-cp27m-manylinux1_i686.whl", hash = "sha256:a22183b55a3e5725a350b76f9ef6898573c808cb63a465b4bd78f860dfb6ed8d"},
    {file = "mysql_connector_python-8.0.20-cp27-cp27m-manylinux1_x86_64.whl", hash = "sha256:3b6b271de5664a2ac155954f38c09b6362f321f00734ff1f421e7ab721c7f98b"},
    {file = "mysql_connector_python-8.0.20-cp27-cp27mu-manylinux1_i686.whl", hash = "sha256:0f847818de953ebf53028fedfcb5622e11d226f01b1c5a93010063f78ab95b34"},
    {file = "mysql_connector_python-8.0.20-cp27-cp27mu-manylinux1_x86_64.whl", hash = "sha256:cbe901254597db9937b8dee4fe56c148fcfb792389f753fa35fff3696d04e5fa"},
    {file = "mysql_connector_python-8.0.20-cp35-cp35m-macosx_10_14_x86_64.whl", hash = "sha256:ffe0bdd9b22a987028ca4e70df770edef987d54899ac5029c364d9c3c04e9e9d"},
    {file = "mysql_connector_python-8.0.20-cp35-cp35m-manylinux1_i686.whl", hash = "sha256:86b7fac171a4433a9c263ab74d59ca4cf0c2941765f2f9a0cd1925295f04838f"},
    {file = "mysql_connector_python-8.0.20-cp35-cp35m-manylinux1_x86_64.whl", hash = "sha256:829ff16c18900ca25af0007de027c796161ed8711ae22cc50a785e8e1e2f756a"},
    {file = "mysql_connector_python-8.0.20-cp35-cp35m-win_amd64.whl", hash = "sha256:584098ce99bc81ca71fcc5664228a1aea901e26b473f39c6b4d9945abb641421"},
    {file = "mysql_connector_python-8.0.20-cp36-cp36m-macosx_10_14_x86_64.whl", hash = "sha256:88ecd6318e71d0a250efa016e80cfdcb987e7ce21793569b1751c20d3d022bb0"},
    {file = "mysql_connector_python-8.0.20-cp36-cp36m-manylinux1_i686.whl", hash = "sha256:37e1da0f78f1df38a33ccfe8431edd59cfdcbf249f56820028898cf5acbba0a5"},
    {file = "mysql_connector_python-8.0.20-cp36-cp36m-manylinux1_x86_64.whl", hash = "sha256:1ed1f29e8db935c30b33b9d137660f70a71d8757a99e16e3f51a40867f6c5ec0"},
    {file = "mysql_connector_python-8.0.20-cp36-cp36m-win_amd64.whl", hash = "sha256:f23c8ddc1550def024ea708d2aa7c999f301cd45ff17ca7bf9a762b48f0d4513"},
    {file = "mysql_connector_python-8.0.20-cp37-cp37m-macosx_10_14_x86_64.whl", hash = "sha256:2c126e929aa6b725d921a5c02e8b6ce999a8f3113494ca9fc94b3f1cbbdf3095"},
    {file = "mysql_connector_python-8.0.20-cp37-cp37m-manylinux1_i686.whl", hash = "sha256:eec4c549d96d9678fe9df663226fc175562dcd7187af892bfe4711c9a0d99228"},
    {file = "mysql_connector_python-8.0.20-cp37-cp37m-manylinux1_x86_64.whl", hash = "sha256:c20dd01dee6212deb56d3df985fe9927a571000327251177d69f05a40c11ac19"},
    {file = "mysql_connector_python-8.0.20-cp37-cp37m-win_amd64.whl", hash = "sha256:9ba98169e360a4e8739803d7ebce5de693dc4cd5634a62eafb3b2bc3c7f0d7c4"},
    {file = "mysql_connector_python-8.0.20-cp38-cp38-macosx_10_14_x86_64.whl", hash = "sha256:4de6f599ec48e7807cc73812f43f2be22a2d7859310c6d99cf51ed436d41b4e5"},
    {file = "mysql_connector_python-8.0.20-cp38-cp38-manylinux1_i686.whl", hash = "sha256:541394d10909aa379d396953bc4a3071aed754157d42de4ffd8ada91f15a4f1b"},
    {file = "mysql_connector_python-8.0.20-cp38-cp38-manylinux1_x86_64.whl", hash = "sha256:7d7fb72758e5e11db4b946b342330c136034d1cf6759be9b182e17d619897de2"},
    {file = "mysql_connector_python-8.0.20-cp38-cp38m-win_amd64.whl", hash = "sha256:7bdb4e94462e91d10c7bf809c122db1459917d80202fe5cb88c6c04481b1a303"},
    {file = "mysql_connector_python-8.0.20-py2.py3-none-any.whl", hash = "sha256:0f4cf26d89a7d99ec215e01e47bac40935dc80c573005395dbc18890856f87a5"},
]
nox = [
    {file = "nox-2020.12.31-py3-none-any.whl", hash = "sha256:f179d6990f7a0a9cebad01b9ecea34556518b8d3340dfcafdc1d85f2c1a37ea0"},
    {file = "nox-2020.12.31.tar.gz", hash = "sha256:58a662070767ed4786beb46ce3a789fca6f1e689ed3ac15c73c4d0094e4f9dc4"},
]
numpy = [
    {file = "numpy-1.19.0-cp36-cp36m-macosx_10_9_x86_64.whl", hash = "sha256:63d971bb211ad3ca37b2adecdd5365f40f3b741a455beecba70fd0dde8b2a4cb"},
    {file = "numpy-1.19.0-cp36-cp36m-manylinux1_i686.whl", hash = "sha256:b6aaeadf1e4866ca0fdf7bb4eed25e521ae21a7947c59f78154b24fc7abbe1dd"},
    {file = "numpy-1.19.0-cp36-cp36m-manylinux1_x86_64.whl", hash = "sha256:13af0184177469192d80db9bd02619f6fa8b922f9f327e077d6f2a6acb1ce1c0"},
    {file = "numpy-1.19.0-cp36-cp36m-manylinux2010_i686.whl", hash = "sha256:356f96c9fbec59974a592452ab6a036cd6f180822a60b529a975c9467fcd5f23"},
    {file = "numpy-1.19.0-cp36-cp36m-manylinux2010_x86_64.whl", hash = "sha256:fa1fe75b4a9e18b66ae7f0b122543c42debcf800aaafa0212aaff3ad273c2596"},
    {file = "numpy-1.19.0-cp36-cp36m-manylinux2014_aarch64.whl", hash = "sha256:cbe326f6d364375a8e5a8ccb7e9cd73f4b2f6dc3b2ed205633a0db8243e2a96a"},
    {file = "numpy-1.19.0-cp36-cp36m-win32.whl", hash = "sha256:a2e3a39f43f0ce95204beb8fe0831199542ccab1e0c6e486a0b4947256215632"},
    {file = "numpy-1.19.0-cp36-cp36m-win_amd64.whl", hash = "sha256:7b852817800eb02e109ae4a9cef2beda8dd50d98b76b6cfb7b5c0099d27b52d4"},
    {file = "numpy-1.19.0-cp37-cp37m-macosx_10_9_x86_64.whl", hash = "sha256:d97a86937cf9970453c3b62abb55a6475f173347b4cde7f8dcdb48c8e1b9952d"},
    {file = "numpy-1.19.0-cp37-cp37m-manylinux1_i686.whl", hash = "sha256:a86c962e211f37edd61d6e11bb4df7eddc4a519a38a856e20a6498c319efa6b0"},
    {file = "numpy-1.19.0-cp37-cp37m-manylinux1_x86_64.whl", hash = "sha256:d34fbb98ad0d6b563b95de852a284074514331e6b9da0a9fc894fb1cdae7a79e"},
    {file = "numpy-1.19.0-cp37-cp37m-manylinux2010_i686.whl", hash = "sha256:658624a11f6e1c252b2cd170d94bf28c8f9410acab9f2fd4369e11e1cd4e1aaf"},
    {file = "numpy-1.19.0-cp37-cp37m-manylinux2010_x86_64.whl", hash = "sha256:4d054f013a1983551254e2379385e359884e5af105e3efe00418977d02f634a7"},
    {file = "numpy-1.19.0-cp37-cp37m-manylinux2014_aarch64.whl", hash = "sha256:26a45798ca2a4e168d00de75d4a524abf5907949231512f372b217ede3429e98"},
    {file = "numpy-1.19.0-cp37-cp37m-win32.whl", hash = "sha256:3c40c827d36c6d1c3cf413694d7dc843d50997ebffbc7c87d888a203ed6403a7"},
    {file = "numpy-1.19.0-cp37-cp37m-win_amd64.whl", hash = "sha256:be62aeff8f2f054eff7725f502f6228298891fd648dc2630e03e44bf63e8cee0"},
    {file = "numpy-1.19.0-cp38-cp38-macosx_10_9_x86_64.whl", hash = "sha256:dd53d7c4a69e766e4900f29db5872f5824a06827d594427cf1a4aa542818b796"},
    {file = "numpy-1.19.0-cp38-cp38-manylinux1_i686.whl", hash = "sha256:30a59fb41bb6b8c465ab50d60a1b298d1cd7b85274e71f38af5a75d6c475d2d2"},
    {file = "numpy-1.19.0-cp38-cp38-manylinux1_x86_64.whl", hash = "sha256:df1889701e2dfd8ba4dc9b1a010f0a60950077fb5242bb92c8b5c7f1a6f2668a"},
    {file = "numpy-1.19.0-cp38-cp38-manylinux2010_i686.whl", hash = "sha256:33c623ef9ca5e19e05991f127c1be5aeb1ab5cdf30cb1c5cf3960752e58b599b"},
    {file = "numpy-1.19.0-cp38-cp38-manylinux2010_x86_64.whl", hash = "sha256:26f509450db547e4dfa3ec739419b31edad646d21fb8d0ed0734188b35ff6b27"},
    {file = "numpy-1.19.0-cp38-cp38-manylinux2014_aarch64.whl", hash = "sha256:7b57f26e5e6ee2f14f960db46bd58ffdca25ca06dd997729b1b179fddd35f5a3"},
    {file = "numpy-1.19.0-cp38-cp38-win32.whl", hash = "sha256:a8705c5073fe3fcc297fb8e0b31aa794e05af6a329e81b7ca4ffecab7f2b95ef"},
    {file = "numpy-1.19.0-cp38-cp38-win_amd64.whl", hash = "sha256:c2edbb783c841e36ca0fa159f0ae97a88ce8137fb3a6cd82eae77349ba4b607b"},
    {file = "numpy-1.19.0-pp36-pypy36_pp73-manylinux2010_x86_64.whl", hash = "sha256:8cde829f14bd38f6da7b2954be0f2837043e8b8d7a9110ec5e318ae6bf706610"},
    {file = "numpy-1.19.0.zip", hash = "sha256:76766cc80d6128750075378d3bb7812cf146415bd29b588616f72c943c00d598"},
]
packaging = [
    {file = "packaging-20.4-py2.py3-none-any.whl", hash = "sha256:998416ba6962ae7fbd6596850b80e17859a5753ba17c32284f67bfff33784181"},
    {file = "packaging-20.4.tar.gz", hash = "sha256:4357f74f47b9c12db93624a82154e9b120fa8293699949152b22065d556079f8"},
]
pallets-sphinx-themes = [
    {file = "Pallets-Sphinx-Themes-1.2.3.tar.gz", hash = "sha256:bbb4fd6e259d498e4e5b4866860f12f0c4e59a67c9ac243eb8c1472cbc730aaf"},
    {file = "Pallets_Sphinx_Themes-1.2.3-py2.py3-none-any.whl", hash = "sha256:acfcd486b1b705aa25d905b5d42f8d5c38b323ac0669c2bee6cc1f906e9c00ff"},
]
pandas = [
    {file = "pandas-1.1.5-cp36-cp36m-macosx_10_9_x86_64.whl", hash = "sha256:bf23a3b54d128b50f4f9d4675b3c1857a688cc6731a32f931837d72effb2698d"},
    {file = "pandas-1.1.5-cp36-cp36m-manylinux1_i686.whl", hash = "sha256:5a780260afc88268a9d3ac3511d8f494fdcf637eece62fb9eb656a63d53eb7ca"},
    {file = "pandas-1.1.5-cp36-cp36m-manylinux1_x86_64.whl", hash = "sha256:b61080750d19a0122469ab59b087380721d6b72a4e7d962e4d7e63e0c4504814"},
    {file = "pandas-1.1.5-cp36-cp36m-manylinux2014_aarch64.whl", hash = "sha256:0de3ddb414d30798cbf56e642d82cac30a80223ad6fe484d66c0ce01a84d6f2f"},
    {file = "pandas-1.1.5-cp36-cp36m-win32.whl", hash = "sha256:70865f96bb38fec46f7ebd66d4b5cfd0aa6b842073f298d621385ae3898d28b5"},
    {file = "pandas-1.1.5-cp36-cp36m-win_amd64.whl", hash = "sha256:19a2148a1d02791352e9fa637899a78e371a3516ac6da5c4edc718f60cbae648"},
    {file = "pandas-1.1.5-cp37-cp37m-macosx_10_9_x86_64.whl", hash = "sha256:26fa92d3ac743a149a31b21d6f4337b0594b6302ea5575b37af9ca9611e8981a"},
    {file = "pandas-1.1.5-cp37-cp37m-manylinux1_i686.whl", hash = "sha256:c16d59c15d946111d2716856dd5479221c9e4f2f5c7bc2d617f39d870031e086"},
    {file = "pandas-1.1.5-cp37-cp37m-manylinux1_x86_64.whl", hash = "sha256:3be7a7a0ca71a2640e81d9276f526bca63505850add10206d0da2e8a0a325dae"},
    {file = "pandas-1.1.5-cp37-cp37m-manylinux2014_aarch64.whl", hash = "sha256:573fba5b05bf2c69271a32e52399c8de599e4a15ab7cec47d3b9c904125ab788"},
    {file = "pandas-1.1.5-cp37-cp37m-win32.whl", hash = "sha256:21b5a2b033380adbdd36b3116faaf9a4663e375325831dac1b519a44f9e439bb"},
    {file = "pandas-1.1.5-cp37-cp37m-win_amd64.whl", hash = "sha256:24c7f8d4aee71bfa6401faeba367dd654f696a77151a8a28bc2013f7ced4af98"},
    {file = "pandas-1.1.5-cp38-cp38-macosx_10_9_x86_64.whl", hash = "sha256:2860a97cbb25444ffc0088b457da0a79dc79f9c601238a3e0644312fcc14bf11"},
    {file = "pandas-1.1.5-cp38-cp38-manylinux1_i686.whl", hash = "sha256:5008374ebb990dad9ed48b0f5d0038124c73748f5384cc8c46904dace27082d9"},
    {file = "pandas-1.1.5-cp38-cp38-manylinux1_x86_64.whl", hash = "sha256:2c2f7c670ea4e60318e4b7e474d56447cf0c7d83b3c2a5405a0dbb2600b9c48e"},
    {file = "pandas-1.1.5-cp38-cp38-manylinux2014_aarch64.whl", hash = "sha256:0a643bae4283a37732ddfcecab3f62dd082996021b980f580903f4e8e01b3c5b"},
    {file = "pandas-1.1.5-cp38-cp38-win32.whl", hash = "sha256:5447ea7af4005b0daf695a316a423b96374c9c73ffbd4533209c5ddc369e644b"},
    {file = "pandas-1.1.5-cp38-cp38-win_amd64.whl", hash = "sha256:4c62e94d5d49db116bef1bd5c2486723a292d79409fc9abd51adf9e05329101d"},
    {file = "pandas-1.1.5-cp39-cp39-macosx_10_9_x86_64.whl", hash = "sha256:731568be71fba1e13cae212c362f3d2ca8932e83cb1b85e3f1b4dd77d019254a"},
    {file = "pandas-1.1.5-cp39-cp39-manylinux1_i686.whl", hash = "sha256:c61c043aafb69329d0f961b19faa30b1dab709dd34c9388143fc55680059e55a"},
    {file = "pandas-1.1.5-cp39-cp39-manylinux1_x86_64.whl", hash = "sha256:2b1c6cd28a0dfda75c7b5957363333f01d370936e4c6276b7b8e696dd500582a"},
    {file = "pandas-1.1.5-cp39-cp39-win32.whl", hash = "sha256:c94ff2780a1fd89f190390130d6d36173ca59fcfb3fe0ff596f9a56518191ccb"},
    {file = "pandas-1.1.5-cp39-cp39-win_amd64.whl", hash = "sha256:edda9bacc3843dfbeebaf7a701763e68e741b08fccb889c003b0a52f0ee95782"},
    {file = "pandas-1.1.5.tar.gz", hash = "sha256:f10fc41ee3c75a474d3bdf68d396f10782d013d7f67db99c0efbfd0acb99701b"},
]
parso = [
    {file = "parso-0.8.1-py2.py3-none-any.whl", hash = "sha256:15b00182f472319383252c18d5913b69269590616c947747bc50bf4ac768f410"},
    {file = "parso-0.8.1.tar.gz", hash = "sha256:8519430ad07087d4c997fda3a7918f7cfa27cb58972a8c89c2a0295a1c940e9e"},
]
pathspec = [
    {file = "pathspec-0.8.1-py2.py3-none-any.whl", hash = "sha256:aa0cb481c4041bf52ffa7b0d8fa6cd3e88a2ca4879c533c9153882ee2556790d"},
    {file = "pathspec-0.8.1.tar.gz", hash = "sha256:86379d6b86d75816baba717e64b1a3a3469deb93bb76d613c9ce79edc5cb68fd"},
]
pexpect = [
    {file = "pexpect-4.8.0-py2.py3-none-any.whl", hash = "sha256:0b48a55dcb3c05f3329815901ea4fc1537514d6ba867a152b581d69ae3710937"},
    {file = "pexpect-4.8.0.tar.gz", hash = "sha256:fc65a43959d153d0114afe13997d439c22823a27cefceb5ff35c2178c6784c0c"},
]
pickleshare = [
    {file = "pickleshare-0.7.5-py2.py3-none-any.whl", hash = "sha256:9649af414d74d4df115d5d718f82acb59c9d418196b7b4290ed47a12ce62df56"},
    {file = "pickleshare-0.7.5.tar.gz", hash = "sha256:87683d47965c1da65cdacaf31c8441d12b8044cdec9aca500cd78fc2c683afca"},
]
pluggy = [
    {file = "pluggy-0.13.1-py2.py3-none-any.whl", hash = "sha256:966c145cd83c96502c3c3868f50408687b38434af77734af1e9ca461a4081d2d"},
    {file = "pluggy-0.13.1.tar.gz", hash = "sha256:15b2acde666561e1298d71b523007ed7364de07029219b604cf808bfa1c765b0"},
]
prompt-toolkit = [
    {file = "prompt_toolkit-3.0.14-py3-none-any.whl", hash = "sha256:c96b30925025a7635471dc083ffb6af0cc67482a00611bd81aeaeeeb7e5a5e12"},
    {file = "prompt_toolkit-3.0.14.tar.gz", hash = "sha256:7e966747c18ececaec785699626b771c1ba8344c8d31759a1915d6b12fad6525"},
]
protobuf = [
    {file = "protobuf-3.12.2-cp27-cp27m-macosx_10_9_x86_64.whl", hash = "sha256:e1464a4a2cf12f58f662c8e6421772c07947266293fb701cb39cd9c1e183f63c"},
    {file = "protobuf-3.12.2-cp27-cp27mu-manylinux1_x86_64.whl", hash = "sha256:6f349adabf1c004aba53f7b4633459f8ca8a09654bf7e69b509c95a454755776"},
    {file = "protobuf-3.12.2-cp35-cp35m-macosx_10_9_intel.whl", hash = "sha256:be04fe14ceed7f8641e30f36077c1a654ff6f17d0c7a5283b699d057d150d82a"},
    {file = "protobuf-3.12.2-cp35-cp35m-manylinux1_x86_64.whl", hash = "sha256:f4b73736108a416c76c17a8a09bc73af3d91edaa26c682aaa460ef91a47168d3"},
    {file = "protobuf-3.12.2-cp35-cp35m-win32.whl", hash = "sha256:5524c7020eb1fb7319472cb75c4c3206ef18b34d6034d2ee420a60f99cddeb07"},
    {file = "protobuf-3.12.2-cp35-cp35m-win_amd64.whl", hash = "sha256:bff02030bab8b969f4de597543e55bd05e968567acb25c0a87495a31eb09e925"},
    {file = "protobuf-3.12.2-cp36-cp36m-macosx_10_9_x86_64.whl", hash = "sha256:c9ca9f76805e5a637605f171f6c4772fc4a81eced4e2f708f79c75166a2c99ea"},
    {file = "protobuf-3.12.2-cp36-cp36m-manylinux1_x86_64.whl", hash = "sha256:304e08440c4a41a0f3592d2a38934aad6919d692bb0edfb355548786728f9a5e"},
    {file = "protobuf-3.12.2-cp36-cp36m-win32.whl", hash = "sha256:b5a114ea9b7fc90c2cc4867a866512672a47f66b154c6d7ee7e48ddb68b68122"},
    {file = "protobuf-3.12.2-cp36-cp36m-win_amd64.whl", hash = "sha256:85b94d2653b0fdf6d879e39d51018bf5ccd86c81c04e18a98e9888694b98226f"},
    {file = "protobuf-3.12.2-cp37-cp37m-macosx_10_9_x86_64.whl", hash = "sha256:a7ab28a8f1f043c58d157bceb64f80e4d2f7f1b934bc7ff5e7f7a55a337ea8b0"},
    {file = "protobuf-3.12.2-cp37-cp37m-manylinux1_x86_64.whl", hash = "sha256:eafe9fa19fcefef424ee089fb01ac7177ff3691af7cc2ae8791ae523eb6ca907"},
    {file = "protobuf-3.12.2-cp37-cp37m-win32.whl", hash = "sha256:612bc97e42b22af10ba25e4140963fbaa4c5181487d163f4eb55b0b15b3dfcd2"},
    {file = "protobuf-3.12.2-cp37-cp37m-win_amd64.whl", hash = "sha256:e72736dd822748b0721f41f9aaaf6a5b6d5cfc78f6c8690263aef8bba4457f0e"},
    {file = "protobuf-3.12.2-cp38-cp38-macosx_10_9_x86_64.whl", hash = "sha256:87535dc2d2ef007b9d44e309d2b8ea27a03d2fa09556a72364d706fcb7090828"},
    {file = "protobuf-3.12.2-cp38-cp38-manylinux1_x86_64.whl", hash = "sha256:50b5fee674878b14baea73b4568dc478c46a31dd50157a5b5d2f71138243b1a9"},
    {file = "protobuf-3.12.2-py2.py3-none-any.whl", hash = "sha256:a96f8fc625e9ff568838e556f6f6ae8eca8b4837cdfb3f90efcb7c00e342a2eb"},
    {file = "protobuf-3.12.2.tar.gz", hash = "sha256:49ef8ab4c27812a89a76fa894fe7a08f42f2147078392c0dee51d4a444ef6df5"},
]
psutil = [
    {file = "psutil-5.7.2-cp27-none-win32.whl", hash = "sha256:f2018461733b23f308c298653c8903d32aaad7873d25e1d228765e91ae42c3f2"},
    {file = "psutil-5.7.2-cp27-none-win_amd64.whl", hash = "sha256:66c18ca7680a31bf16ee22b1d21b6397869dda8059dbdb57d9f27efa6615f195"},
    {file = "psutil-5.7.2-cp35-cp35m-win32.whl", hash = "sha256:5e9d0f26d4194479a13d5f4b3798260c20cecf9ac9a461e718eb59ea520a360c"},
    {file = "psutil-5.7.2-cp35-cp35m-win_amd64.whl", hash = "sha256:4080869ed93cce662905b029a1770fe89c98787e543fa7347f075ade761b19d6"},
    {file = "psutil-5.7.2-cp36-cp36m-win32.whl", hash = "sha256:d8a82162f23c53b8525cf5f14a355f5d1eea86fa8edde27287dd3a98399e4fdf"},
    {file = "psutil-5.7.2-cp36-cp36m-win_amd64.whl", hash = "sha256:0ee3c36428f160d2d8fce3c583a0353e848abb7de9732c50cf3356dd49ad63f8"},
    {file = "psutil-5.7.2-cp37-cp37m-win32.whl", hash = "sha256:ff1977ba1a5f71f89166d5145c3da1cea89a0fdb044075a12c720ee9123ec818"},
    {file = "psutil-5.7.2-cp37-cp37m-win_amd64.whl", hash = "sha256:a5b120bb3c0c71dfe27551f9da2f3209a8257a178ed6c628a819037a8df487f1"},
    {file = "psutil-5.7.2-cp38-cp38-win32.whl", hash = "sha256:10512b46c95b02842c225f58fa00385c08fa00c68bac7da2d9a58ebe2c517498"},
    {file = "psutil-5.7.2-cp38-cp38-win_amd64.whl", hash = "sha256:68d36986ded5dac7c2dcd42f2682af1db80d4bce3faa126a6145c1637e1b559f"},
    {file = "psutil-5.7.2.tar.gz", hash = "sha256:90990af1c3c67195c44c9a889184f84f5b2320dce3ee3acbd054e3ba0b4a7beb"},
]
psycopg2-binary = [
    {file = "psycopg2-binary-2.8.5.tar.gz", hash = "sha256:ccdc6a87f32b491129ada4b87a43b1895cf2c20fdb7f98ad979647506ffc41b6"},
    {file = "psycopg2_binary-2.8.5-cp27-cp27m-macosx_10_6_intel.macosx_10_9_intel.macosx_10_9_x86_64.macosx_10_10_intel.macosx_10_10_x86_64.whl", hash = "sha256:96d3038f5bd061401996614f65d27a4ecb62d843eb4f48e212e6d129171a721f"},
    {file = "psycopg2_binary-2.8.5-cp27-cp27m-manylinux1_i686.whl", hash = "sha256:08507efbe532029adee21b8d4c999170a83760d38249936038bd0602327029b5"},
    {file = "psycopg2_binary-2.8.5-cp27-cp27m-manylinux1_x86_64.whl", hash = "sha256:b9a8b391c2b0321e0cd7ec6b4cfcc3dd6349347bd1207d48bcb752aa6c553a66"},
    {file = "psycopg2_binary-2.8.5-cp27-cp27m-win32.whl", hash = "sha256:3286541b9d85a340ee4ed42732d15fc1bb441dc500c97243a768154ab8505bb5"},
    {file = "psycopg2_binary-2.8.5-cp27-cp27m-win_amd64.whl", hash = "sha256:008da3ab51adc70a5f1cfbbe5db3a22607ab030eb44bcecf517ad11a0c2b3cac"},
    {file = "psycopg2_binary-2.8.5-cp27-cp27mu-manylinux1_i686.whl", hash = "sha256:ba13346ff6d3eb2dca0b6fa0d8a9d999eff3dcd9b55f3a890f12b0b6362b2b38"},
    {file = "psycopg2_binary-2.8.5-cp27-cp27mu-manylinux1_x86_64.whl", hash = "sha256:c8830b7d5f16fd79d39b21e3d94f247219036b29b30c8270314c46bf8b732389"},
    {file = "psycopg2_binary-2.8.5-cp34-cp34m-win32.whl", hash = "sha256:51f7823f1b087d2020d8e8c9e6687473d3d239ba9afc162d9b2ab6e80b53f9f9"},
    {file = "psycopg2_binary-2.8.5-cp34-cp34m-win_amd64.whl", hash = "sha256:107d9be3b614e52a192719c6bf32e8813030020ea1d1215daa86ded9a24d8b04"},
    {file = "psycopg2_binary-2.8.5-cp35-cp35m-macosx_10_6_intel.macosx_10_9_intel.macosx_10_9_x86_64.macosx_10_10_intel.macosx_10_10_x86_64.whl", hash = "sha256:930315ac53dc65cbf52ab6b6d27422611f5fb461d763c531db229c7e1af6c0b3"},
    {file = "psycopg2_binary-2.8.5-cp35-cp35m-manylinux1_i686.whl", hash = "sha256:6bb2dd006a46a4a4ce95201f836194eb6a1e863f69ee5bab506673e0ca767057"},
    {file = "psycopg2_binary-2.8.5-cp35-cp35m-manylinux1_x86_64.whl", hash = "sha256:3939cf75fc89c5e9ed836e228c4a63604dff95ad19aed2bbf71d5d04c15ed5ce"},
    {file = "psycopg2_binary-2.8.5-cp35-cp35m-win32.whl", hash = "sha256:a20299ee0ea2f9cca494396ac472d6e636745652a64a418b39522c120fd0a0a4"},
    {file = "psycopg2_binary-2.8.5-cp35-cp35m-win_amd64.whl", hash = "sha256:cc30cb900f42c8a246e2cb76539d9726f407330bc244ca7729c41a44e8d807fb"},
    {file = "psycopg2_binary-2.8.5-cp36-cp36m-macosx_10_6_intel.macosx_10_9_intel.macosx_10_9_x86_64.macosx_10_10_intel.macosx_10_10_x86_64.whl", hash = "sha256:40abc319f7f26c042a11658bf3dd3b0b3bceccf883ec1c565d5c909a90204434"},
    {file = "psycopg2_binary-2.8.5-cp36-cp36m-manylinux1_i686.whl", hash = "sha256:702f09d8f77dc4794651f650828791af82f7c2efd8c91ae79e3d9fe4bb7d4c98"},
    {file = "psycopg2_binary-2.8.5-cp36-cp36m-manylinux1_x86_64.whl", hash = "sha256:d1a8b01f6a964fec702d6b6dac1f91f2b9f9fe41b310cbb16c7ef1fac82df06d"},
    {file = "psycopg2_binary-2.8.5-cp36-cp36m-win32.whl", hash = "sha256:17a0ea0b0eabf07035e5e0d520dabc7950aeb15a17c6d36128ba99b2721b25b1"},
    {file = "psycopg2_binary-2.8.5-cp36-cp36m-win_amd64.whl", hash = "sha256:e004db88e5a75e5fdab1620fb9f90c9598c2a195a594225ac4ed2a6f1c23e162"},
    {file = "psycopg2_binary-2.8.5-cp37-cp37m-macosx_10_6_intel.macosx_10_9_intel.macosx_10_9_x86_64.macosx_10_10_intel.macosx_10_10_x86_64.whl", hash = "sha256:a34826d6465c2e2bbe9d0605f944f19d2480589f89863ed5f091943be27c9de4"},
    {file = "psycopg2_binary-2.8.5-cp37-cp37m-manylinux1_i686.whl", hash = "sha256:cac918cd7c4c498a60f5d2a61d4f0a6091c2c9490d81bc805c963444032d0dab"},
    {file = "psycopg2_binary-2.8.5-cp37-cp37m-manylinux1_x86_64.whl", hash = "sha256:7b832d76cc65c092abd9505cc670c4e3421fd136fb6ea5b94efbe4c146572505"},
    {file = "psycopg2_binary-2.8.5-cp37-cp37m-win32.whl", hash = "sha256:bb0608694a91db1e230b4a314e8ed00ad07ed0c518f9a69b83af2717e31291a3"},
    {file = "psycopg2_binary-2.8.5-cp37-cp37m-win_amd64.whl", hash = "sha256:eb2f43ae3037f1ef5e19339c41cf56947021ac892f668765cd65f8ab9814192e"},
    {file = "psycopg2_binary-2.8.5-cp38-cp38-macosx_10_9_x86_64.macosx_10_9_intel.macosx_10_10_intel.macosx_10_10_x86_64.whl", hash = "sha256:07cf82c870ec2d2ce94d18e70c13323c89f2f2a2628cbf1feee700630be2519a"},
    {file = "psycopg2_binary-2.8.5-cp38-cp38-manylinux1_i686.whl", hash = "sha256:a69970ee896e21db4c57e398646af9edc71c003bc52a3cc77fb150240fefd266"},
    {file = "psycopg2_binary-2.8.5-cp38-cp38-manylinux1_x86_64.whl", hash = "sha256:7036ccf715925251fac969f4da9ad37e4b7e211b1e920860148a10c0de963522"},
    {file = "psycopg2_binary-2.8.5-cp38-cp38-win32.whl", hash = "sha256:8f74e631b67482d504d7e9cf364071fc5d54c28e79a093ff402d5f8f81e23bfa"},
    {file = "psycopg2_binary-2.8.5-cp38-cp38-win_amd64.whl", hash = "sha256:fa466306fcf6b39b8a61d003123d442b23707d635a5cb05ac4e1b62cc79105cd"},
]
ptyprocess = [
    {file = "ptyprocess-0.7.0-py2.py3-none-any.whl", hash = "sha256:4b41f3967fce3af57cc7e94b888626c18bf37a083e3651ca8feeb66d492fef35"},
    {file = "ptyprocess-0.7.0.tar.gz", hash = "sha256:5c5d0a3b48ceee0b48485e0c26037c0acd7d29765ca3fbb5cb3831d347423220"},
]
py = [
    {file = "py-1.9.0-py2.py3-none-any.whl", hash = "sha256:366389d1db726cd2fcfc79732e75410e5fe4d31db13692115529d34069a043c2"},
    {file = "py-1.9.0.tar.gz", hash = "sha256:9ca6883ce56b4e8da7e79ac18787889fa5206c79dcc67fb065376cd2fe03f342"},
]
<<<<<<< HEAD
pydash = [
    {file = "pydash-4.9.2-py2.py3-none-any.whl", hash = "sha256:dab98145502528369bd05034f6fb2b520297d49f942cfd51dc9cdc2cd47ec368"},
    {file = "pydash-4.9.2.tar.gz", hash = "sha256:11d8f3c92d92a004e042fdb226b10dba28f4e311546b0de89d983e91539d5e55"},
]
=======
>>>>>>> f3e82ff8
pygments = [
    {file = "Pygments-2.7.4-py3-none-any.whl", hash = "sha256:bc9591213a8f0e0ca1a5e68a479b4887fdc3e75d0774e5c71c31920c427de435"},
    {file = "Pygments-2.7.4.tar.gz", hash = "sha256:df49d09b498e83c1a73128295860250b0b7edd4c723a32e9bc0d295c7c2ec337"},
]
pyparsing = [
    {file = "pyparsing-2.4.7-py2.py3-none-any.whl", hash = "sha256:ef9d7589ef3c200abe66653d3f1ab1033c3c419ae9b9bdb1240a85b024efc88b"},
    {file = "pyparsing-2.4.7.tar.gz", hash = "sha256:c203ec8783bf771a155b207279b9bccb8dea02d8f0c9e5f8ead507bc3246ecc1"},
]
pytest = [
    {file = "pytest-5.4.3-py3-none-any.whl", hash = "sha256:5c0db86b698e8f170ba4582a492248919255fcd4c79b1ee64ace34301fb589a1"},
    {file = "pytest-5.4.3.tar.gz", hash = "sha256:7979331bfcba207414f5e1263b5a0f8f521d0f457318836a7355531ed1a4c7d8"},
]
pytest-docker = [
    {file = "pytest-docker-0.7.2.tar.gz", hash = "sha256:ca418c3681437a165320ea7299ede57b695a1eeceaf6149438081a139992cc26"},
    {file = "pytest_docker-0.7.2-py3-none-any.whl", hash = "sha256:99b3e36c8a69e6f7ac3011d3193342043bb44c995633d9ab1f5abeedb1945e6a"},
]
python-dateutil = [
    {file = "python-dateutil-2.8.1.tar.gz", hash = "sha256:73ebfe9dbf22e832286dafa60473e4cd239f8592f699aa5adaf10050e6e1823c"},
    {file = "python_dateutil-2.8.1-py2.py3-none-any.whl", hash = "sha256:75bb3f31ea686f1197762692a9ee6a7550b59fc6ca3a1f4b5d7e32fb98e2da2a"},
]
pytz = [
    {file = "pytz-2020.1-py2.py3-none-any.whl", hash = "sha256:a494d53b6d39c3c6e44c3bec237336e14305e4f29bbf800b599253057fbb79ed"},
    {file = "pytz-2020.1.tar.gz", hash = "sha256:c35965d010ce31b23eeb663ed3cc8c906275d6be1a34393a1d73a41febf4a048"},
]
pyyaml = [
    {file = "PyYAML-5.3.1-cp27-cp27m-win32.whl", hash = "sha256:74809a57b329d6cc0fdccee6318f44b9b8649961fa73144a98735b0aaf029f1f"},
    {file = "PyYAML-5.3.1-cp27-cp27m-win_amd64.whl", hash = "sha256:240097ff019d7c70a4922b6869d8a86407758333f02203e0fc6ff79c5dcede76"},
    {file = "PyYAML-5.3.1-cp35-cp35m-win32.whl", hash = "sha256:4f4b913ca1a7319b33cfb1369e91e50354d6f07a135f3b901aca02aa95940bd2"},
    {file = "PyYAML-5.3.1-cp35-cp35m-win_amd64.whl", hash = "sha256:cc8955cfbfc7a115fa81d85284ee61147059a753344bc51098f3ccd69b0d7e0c"},
    {file = "PyYAML-5.3.1-cp36-cp36m-win32.whl", hash = "sha256:7739fc0fa8205b3ee8808aea45e968bc90082c10aef6ea95e855e10abf4a37b2"},
    {file = "PyYAML-5.3.1-cp36-cp36m-win_amd64.whl", hash = "sha256:69f00dca373f240f842b2931fb2c7e14ddbacd1397d57157a9b005a6a9942648"},
    {file = "PyYAML-5.3.1-cp37-cp37m-win32.whl", hash = "sha256:d13155f591e6fcc1ec3b30685d50bf0711574e2c0dfffd7644babf8b5102ca1a"},
    {file = "PyYAML-5.3.1-cp37-cp37m-win_amd64.whl", hash = "sha256:73f099454b799e05e5ab51423c7bcf361c58d3206fa7b0d555426b1f4d9a3eaf"},
    {file = "PyYAML-5.3.1-cp38-cp38-win32.whl", hash = "sha256:06a0d7ba600ce0b2d2fe2e78453a470b5a6e000a985dd4a4e54e436cc36b0e97"},
    {file = "PyYAML-5.3.1-cp38-cp38-win_amd64.whl", hash = "sha256:95f71d2af0ff4227885f7a6605c37fd53d3a106fcab511b8860ecca9fcf400ee"},
    {file = "PyYAML-5.3.1-cp39-cp39-win32.whl", hash = "sha256:ad9c67312c84def58f3c04504727ca879cb0013b2517c85a9a253f0cb6380c0a"},
    {file = "PyYAML-5.3.1-cp39-cp39-win_amd64.whl", hash = "sha256:6034f55dab5fea9e53f436aa68fa3ace2634918e8b5994d82f3621c04ff5ed2e"},
    {file = "PyYAML-5.3.1.tar.gz", hash = "sha256:b8eac752c5e14d3eca0e6dd9199cd627518cb5ec06add0de9d32baeee6fe645d"},
]
regex = [
    {file = "regex-2020.11.13-cp36-cp36m-macosx_10_9_x86_64.whl", hash = "sha256:8b882a78c320478b12ff024e81dc7d43c1462aa4a3341c754ee65d857a521f85"},
    {file = "regex-2020.11.13-cp36-cp36m-manylinux1_i686.whl", hash = "sha256:a63f1a07932c9686d2d416fb295ec2c01ab246e89b4d58e5fa468089cab44b70"},
    {file = "regex-2020.11.13-cp36-cp36m-manylinux1_x86_64.whl", hash = "sha256:6e4b08c6f8daca7d8f07c8d24e4331ae7953333dbd09c648ed6ebd24db5a10ee"},
    {file = "regex-2020.11.13-cp36-cp36m-manylinux2010_i686.whl", hash = "sha256:bba349276b126947b014e50ab3316c027cac1495992f10e5682dc677b3dfa0c5"},
    {file = "regex-2020.11.13-cp36-cp36m-manylinux2010_x86_64.whl", hash = "sha256:56e01daca75eae420bce184edd8bb341c8eebb19dd3bce7266332258f9fb9dd7"},
    {file = "regex-2020.11.13-cp36-cp36m-manylinux2014_aarch64.whl", hash = "sha256:6a8ce43923c518c24a2579fda49f093f1397dad5d18346211e46f134fc624e31"},
    {file = "regex-2020.11.13-cp36-cp36m-manylinux2014_i686.whl", hash = "sha256:1ab79fcb02b930de09c76d024d279686ec5d532eb814fd0ed1e0051eb8bd2daa"},
    {file = "regex-2020.11.13-cp36-cp36m-manylinux2014_x86_64.whl", hash = "sha256:9801c4c1d9ae6a70aeb2128e5b4b68c45d4f0af0d1535500884d644fa9b768c6"},
    {file = "regex-2020.11.13-cp36-cp36m-win32.whl", hash = "sha256:49cae022fa13f09be91b2c880e58e14b6da5d10639ed45ca69b85faf039f7a4e"},
    {file = "regex-2020.11.13-cp36-cp36m-win_amd64.whl", hash = "sha256:749078d1eb89484db5f34b4012092ad14b327944ee7f1c4f74d6279a6e4d1884"},
    {file = "regex-2020.11.13-cp37-cp37m-macosx_10_9_x86_64.whl", hash = "sha256:b2f4007bff007c96a173e24dcda236e5e83bde4358a557f9ccf5e014439eae4b"},
    {file = "regex-2020.11.13-cp37-cp37m-manylinux1_i686.whl", hash = "sha256:38c8fd190db64f513fe4e1baa59fed086ae71fa45083b6936b52d34df8f86a88"},
    {file = "regex-2020.11.13-cp37-cp37m-manylinux1_x86_64.whl", hash = "sha256:5862975b45d451b6db51c2e654990c1820523a5b07100fc6903e9c86575202a0"},
    {file = "regex-2020.11.13-cp37-cp37m-manylinux2010_i686.whl", hash = "sha256:262c6825b309e6485ec2493ffc7e62a13cf13fb2a8b6d212f72bd53ad34118f1"},
    {file = "regex-2020.11.13-cp37-cp37m-manylinux2010_x86_64.whl", hash = "sha256:bafb01b4688833e099d79e7efd23f99172f501a15c44f21ea2118681473fdba0"},
    {file = "regex-2020.11.13-cp37-cp37m-manylinux2014_aarch64.whl", hash = "sha256:e32f5f3d1b1c663af7f9c4c1e72e6ffe9a78c03a31e149259f531e0fed826512"},
    {file = "regex-2020.11.13-cp37-cp37m-manylinux2014_i686.whl", hash = "sha256:3bddc701bdd1efa0d5264d2649588cbfda549b2899dc8d50417e47a82e1387ba"},
    {file = "regex-2020.11.13-cp37-cp37m-manylinux2014_x86_64.whl", hash = "sha256:02951b7dacb123d8ea6da44fe45ddd084aa6777d4b2454fa0da61d569c6fa538"},
    {file = "regex-2020.11.13-cp37-cp37m-win32.whl", hash = "sha256:0d08e71e70c0237883d0bef12cad5145b84c3705e9c6a588b2a9c7080e5af2a4"},
    {file = "regex-2020.11.13-cp37-cp37m-win_amd64.whl", hash = "sha256:1fa7ee9c2a0e30405e21031d07d7ba8617bc590d391adfc2b7f1e8b99f46f444"},
    {file = "regex-2020.11.13-cp38-cp38-macosx_10_9_x86_64.whl", hash = "sha256:baf378ba6151f6e272824b86a774326f692bc2ef4cc5ce8d5bc76e38c813a55f"},
    {file = "regex-2020.11.13-cp38-cp38-manylinux1_i686.whl", hash = "sha256:e3faaf10a0d1e8e23a9b51d1900b72e1635c2d5b0e1bea1c18022486a8e2e52d"},
    {file = "regex-2020.11.13-cp38-cp38-manylinux1_x86_64.whl", hash = "sha256:2a11a3e90bd9901d70a5b31d7dd85114755a581a5da3fc996abfefa48aee78af"},
    {file = "regex-2020.11.13-cp38-cp38-manylinux2010_i686.whl", hash = "sha256:d1ebb090a426db66dd80df8ca85adc4abfcbad8a7c2e9a5ec7513ede522e0a8f"},
    {file = "regex-2020.11.13-cp38-cp38-manylinux2010_x86_64.whl", hash = "sha256:b2b1a5ddae3677d89b686e5c625fc5547c6e492bd755b520de5332773a8af06b"},
    {file = "regex-2020.11.13-cp38-cp38-manylinux2014_aarch64.whl", hash = "sha256:2c99e97d388cd0a8d30f7c514d67887d8021541b875baf09791a3baad48bb4f8"},
    {file = "regex-2020.11.13-cp38-cp38-manylinux2014_i686.whl", hash = "sha256:c084582d4215593f2f1d28b65d2a2f3aceff8342aa85afd7be23a9cad74a0de5"},
    {file = "regex-2020.11.13-cp38-cp38-manylinux2014_x86_64.whl", hash = "sha256:a3d748383762e56337c39ab35c6ed4deb88df5326f97a38946ddd19028ecce6b"},
    {file = "regex-2020.11.13-cp38-cp38-win32.whl", hash = "sha256:7913bd25f4ab274ba37bc97ad0e21c31004224ccb02765ad984eef43e04acc6c"},
    {file = "regex-2020.11.13-cp38-cp38-win_amd64.whl", hash = "sha256:6c54ce4b5d61a7129bad5c5dc279e222afd00e721bf92f9ef09e4fae28755683"},
    {file = "regex-2020.11.13-cp39-cp39-macosx_10_9_x86_64.whl", hash = "sha256:1862a9d9194fae76a7aaf0150d5f2a8ec1da89e8b55890b1786b8f88a0f619dc"},
    {file = "regex-2020.11.13-cp39-cp39-manylinux1_i686.whl", hash = "sha256:4902e6aa086cbb224241adbc2f06235927d5cdacffb2425c73e6570e8d862364"},
    {file = "regex-2020.11.13-cp39-cp39-manylinux1_x86_64.whl", hash = "sha256:7a25fcbeae08f96a754b45bdc050e1fb94b95cab046bf56b016c25e9ab127b3e"},
    {file = "regex-2020.11.13-cp39-cp39-manylinux2010_i686.whl", hash = "sha256:d2d8ce12b7c12c87e41123997ebaf1a5767a5be3ec545f64675388970f415e2e"},
    {file = "regex-2020.11.13-cp39-cp39-manylinux2010_x86_64.whl", hash = "sha256:f7d29a6fc4760300f86ae329e3b6ca28ea9c20823df123a2ea8693e967b29917"},
    {file = "regex-2020.11.13-cp39-cp39-manylinux2014_aarch64.whl", hash = "sha256:717881211f46de3ab130b58ec0908267961fadc06e44f974466d1887f865bd5b"},
    {file = "regex-2020.11.13-cp39-cp39-manylinux2014_i686.whl", hash = "sha256:3128e30d83f2e70b0bed9b2a34e92707d0877e460b402faca908c6667092ada9"},
    {file = "regex-2020.11.13-cp39-cp39-manylinux2014_x86_64.whl", hash = "sha256:8f6a2229e8ad946e36815f2a03386bb8353d4bde368fdf8ca5f0cb97264d3b5c"},
    {file = "regex-2020.11.13-cp39-cp39-win32.whl", hash = "sha256:f8f295db00ef5f8bae530fc39af0b40486ca6068733fb860b42115052206466f"},
    {file = "regex-2020.11.13-cp39-cp39-win_amd64.whl", hash = "sha256:a15f64ae3a027b64496a71ab1f722355e570c3fac5ba2801cafce846bf5af01d"},
    {file = "regex-2020.11.13.tar.gz", hash = "sha256:83d6b356e116ca119db8e7c6fc2983289d87b27b3fac238cfe5dca529d884562"},
]
requests = [
    {file = "requests-2.25.1-py2.py3-none-any.whl", hash = "sha256:c210084e36a42ae6b9219e00e48287def368a26d03a048ddad7bfee44f75871e"},
    {file = "requests-2.25.1.tar.gz", hash = "sha256:27973dd4a904a4f13b263a19c866c13b92a39ed1c964655f025f3f8d3d75b804"},
]
retry = [
    {file = "retry-0.9.2-py2.py3-none-any.whl", hash = "sha256:ccddf89761fa2c726ab29391837d4327f819ea14d244c232a1d24c67a2f98606"},
    {file = "retry-0.9.2.tar.gz", hash = "sha256:f8bfa8b99b69c4506d6f5bd3b0aabf77f98cdb17f3c9fc3f5ca820033336fba4"},
]
six = [
    {file = "six-1.15.0-py2.py3-none-any.whl", hash = "sha256:8b74bedcbbbaca38ff6d7491d76f2b06b3592611af620f8426e82dddb04a5ced"},
    {file = "six-1.15.0.tar.gz", hash = "sha256:30639c035cdb23534cd4aa2dd52c3bf48f06e5f4a941509c8bafd8ce11080259"},
]
snowballstemmer = [
    {file = "snowballstemmer-2.1.0-py2.py3-none-any.whl", hash = "sha256:b51b447bea85f9968c13b650126a888aabd4cb4463fca868ec596826325dedc2"},
    {file = "snowballstemmer-2.1.0.tar.gz", hash = "sha256:e997baa4f2e9139951b6f4c631bad912dfd3c792467e2f03d7239464af90e914"},
]
sphinx = [
    {file = "Sphinx-3.4.3-py3-none-any.whl", hash = "sha256:c314c857e7cd47c856d2c5adff514ac2e6495f8b8e0f886a8a37e9305dfea0d8"},
    {file = "Sphinx-3.4.3.tar.gz", hash = "sha256:41cad293f954f7d37f803d97eb184158cfd90f51195131e94875bc07cd08b93c"},
]
sphinx-issues = [
    {file = "sphinx-issues-1.2.0.tar.gz", hash = "sha256:845294736c7ac4c09c706f13431f709e1164037cbb00f6bf623ae16eccf509f3"},
    {file = "sphinx_issues-1.2.0-py2.py3-none-any.whl", hash = "sha256:1208e1869742b7800a45b3c47ab987b87b2ad2024cbc36e0106e8bba3549dd22"},
]
sphinx-markdown-builder = [
    {file = "sphinx-markdown-builder-0.5.4.tar.gz", hash = "sha256:41def076a9647b3e4412b92084a37f56fe933de62d294a59d148206049fd3f14"},
    {file = "sphinx_markdown_builder-0.5.4-py2.py3-none-any.whl", hash = "sha256:7bf84d0d3959e09f6aec68c63dac0e3a8cf942eb30d4fe94a23cf39e61f6d04a"},
]
sphinxcontrib-applehelp = [
    {file = "sphinxcontrib-applehelp-1.0.2.tar.gz", hash = "sha256:a072735ec80e7675e3f432fcae8610ecf509c5f1869d17e2eecff44389cdbc58"},
    {file = "sphinxcontrib_applehelp-1.0.2-py2.py3-none-any.whl", hash = "sha256:806111e5e962be97c29ec4c1e7fe277bfd19e9652fb1a4392105b43e01af885a"},
]
sphinxcontrib-devhelp = [
    {file = "sphinxcontrib-devhelp-1.0.2.tar.gz", hash = "sha256:ff7f1afa7b9642e7060379360a67e9c41e8f3121f2ce9164266f61b9f4b338e4"},
    {file = "sphinxcontrib_devhelp-1.0.2-py2.py3-none-any.whl", hash = "sha256:8165223f9a335cc1af7ffe1ed31d2871f325254c0423bc0c4c7cd1c1e4734a2e"},
]
sphinxcontrib-htmlhelp = [
    {file = "sphinxcontrib-htmlhelp-1.0.3.tar.gz", hash = "sha256:e8f5bb7e31b2dbb25b9cc435c8ab7a79787ebf7f906155729338f3156d93659b"},
    {file = "sphinxcontrib_htmlhelp-1.0.3-py2.py3-none-any.whl", hash = "sha256:3c0bc24a2c41e340ac37c85ced6dafc879ab485c095b1d65d2461ac2f7cca86f"},
]
sphinxcontrib-jsmath = [
    {file = "sphinxcontrib-jsmath-1.0.1.tar.gz", hash = "sha256:a9925e4a4587247ed2191a22df5f6970656cb8ca2bd6284309578f2153e0c4b8"},
    {file = "sphinxcontrib_jsmath-1.0.1-py2.py3-none-any.whl", hash = "sha256:2ec2eaebfb78f3f2078e73666b1415417a116cc848b72e5172e596c871103178"},
]
sphinxcontrib-qthelp = [
    {file = "sphinxcontrib-qthelp-1.0.3.tar.gz", hash = "sha256:4c33767ee058b70dba89a6fc5c1892c0d57a54be67ddd3e7875a18d14cba5a72"},
    {file = "sphinxcontrib_qthelp-1.0.3-py2.py3-none-any.whl", hash = "sha256:bd9fc24bcb748a8d51fd4ecaade681350aa63009a347a8c14e637895444dfab6"},
]
sphinxcontrib-serializinghtml = [
    {file = "sphinxcontrib-serializinghtml-1.1.4.tar.gz", hash = "sha256:eaa0eccc86e982a9b939b2b82d12cc5d013385ba5eadcc7e4fed23f4405f77bc"},
    {file = "sphinxcontrib_serializinghtml-1.1.4-py2.py3-none-any.whl", hash = "sha256:f242a81d423f59617a8e5cf16f5d4d74e28ee9a66f9e5b637a18082991db5a9a"},
]
"sphinxcontrib.log-cabinet" = [
    {file = "sphinxcontrib-log-cabinet-1.0.1.tar.gz", hash = "sha256:103b2e62df4e57abb943bea05ee9c2beb7da922222c8b77314ffd6ab9901c558"},
    {file = "sphinxcontrib_log_cabinet-1.0.1-py2.py3-none-any.whl", hash = "sha256:3decc888e8e453d1912cd95d50efb0794a4670a214efa65e71a7de277dcfe2cd"},
]
sqlalchemy = [
    {file = "SQLAlchemy-1.3.18-cp27-cp27m-macosx_10_14_x86_64.whl", hash = "sha256:f11c2437fb5f812d020932119ba02d9e2bc29a6eca01a055233a8b449e3e1e7d"},
    {file = "SQLAlchemy-1.3.18-cp27-cp27m-manylinux1_x86_64.whl", hash = "sha256:0ec575db1b54909750332c2e335c2bb11257883914a03bc5a3306a4488ecc772"},
    {file = "SQLAlchemy-1.3.18-cp27-cp27m-manylinux2010_x86_64.whl", hash = "sha256:f57be5673e12763dd400fea568608700a63ce1c6bd5bdbc3cc3a2c5fdb045274"},
    {file = "SQLAlchemy-1.3.18-cp27-cp27m-win32.whl", hash = "sha256:8cac7bb373a5f1423e28de3fd5fc8063b9c8ffe8957dc1b1a59cb90453db6da1"},
    {file = "SQLAlchemy-1.3.18-cp27-cp27m-win_amd64.whl", hash = "sha256:adad60eea2c4c2a1875eb6305a0b6e61a83163f8e233586a4d6a55221ef984fe"},
    {file = "SQLAlchemy-1.3.18-cp27-cp27mu-manylinux1_x86_64.whl", hash = "sha256:57aa843b783179ab72e863512e14bdcba186641daf69e4e3a5761d705dcc35b1"},
    {file = "SQLAlchemy-1.3.18-cp27-cp27mu-manylinux2010_x86_64.whl", hash = "sha256:621f58cd921cd71ba6215c42954ffaa8a918eecd8c535d97befa1a8acad986dd"},
    {file = "SQLAlchemy-1.3.18-cp35-cp35m-macosx_10_14_x86_64.whl", hash = "sha256:fc728ece3d5c772c196fd338a99798e7efac7a04f9cb6416299a3638ee9a94cd"},
    {file = "SQLAlchemy-1.3.18-cp35-cp35m-manylinux1_x86_64.whl", hash = "sha256:736d41cfebedecc6f159fc4ac0769dc89528a989471dc1d378ba07d29a60ba1c"},
    {file = "SQLAlchemy-1.3.18-cp35-cp35m-manylinux2010_x86_64.whl", hash = "sha256:427273b08efc16a85aa2b39892817e78e3ed074fcb89b2a51c4979bae7e7ba98"},
    {file = "SQLAlchemy-1.3.18-cp35-cp35m-win32.whl", hash = "sha256:cbe1324ef52ff26ccde2cb84b8593c8bf930069dfc06c1e616f1bfd4e47f48a3"},
    {file = "SQLAlchemy-1.3.18-cp35-cp35m-win_amd64.whl", hash = "sha256:8fd452dc3d49b3cc54483e033de6c006c304432e6f84b74d7b2c68afa2569ae5"},
    {file = "SQLAlchemy-1.3.18-cp36-cp36m-macosx_10_14_x86_64.whl", hash = "sha256:e89e0d9e106f8a9180a4ca92a6adde60c58b1b0299e1b43bd5e0312f535fbf33"},
    {file = "SQLAlchemy-1.3.18-cp36-cp36m-manylinux1_x86_64.whl", hash = "sha256:6ac2558631a81b85e7fb7a44e5035347938b0a73f5fdc27a8566777d0792a6a4"},
    {file = "SQLAlchemy-1.3.18-cp36-cp36m-manylinux2010_x86_64.whl", hash = "sha256:87fad64529cde4f1914a5b9c383628e1a8f9e3930304c09cf22c2ae118a1280e"},
    {file = "SQLAlchemy-1.3.18-cp36-cp36m-win32.whl", hash = "sha256:e4624d7edb2576cd72bb83636cd71c8ce544d8e272f308bd80885056972ca299"},
    {file = "SQLAlchemy-1.3.18-cp36-cp36m-win_amd64.whl", hash = "sha256:89494df7f93b1836cae210c42864b292f9b31eeabca4810193761990dc689cce"},
    {file = "SQLAlchemy-1.3.18-cp37-cp37m-macosx_10_14_x86_64.whl", hash = "sha256:716754d0b5490bdcf68e1e4925edc02ac07209883314ad01a137642ddb2056f1"},
    {file = "SQLAlchemy-1.3.18-cp37-cp37m-manylinux1_x86_64.whl", hash = "sha256:50c4ee32f0e1581828843267d8de35c3298e86ceecd5e9017dc45788be70a864"},
    {file = "SQLAlchemy-1.3.18-cp37-cp37m-manylinux2010_x86_64.whl", hash = "sha256:d98bc827a1293ae767c8f2f18be3bb5151fd37ddcd7da2a5f9581baeeb7a3fa1"},
    {file = "SQLAlchemy-1.3.18-cp37-cp37m-win32.whl", hash = "sha256:0942a3a0df3f6131580eddd26d99071b48cfe5aaf3eab2783076fbc5a1c1882e"},
    {file = "SQLAlchemy-1.3.18-cp37-cp37m-win_amd64.whl", hash = "sha256:16593fd748944726540cd20f7e83afec816c2ac96b082e26ae226e8f7e9688cf"},
    {file = "SQLAlchemy-1.3.18-cp38-cp38-macosx_10_14_x86_64.whl", hash = "sha256:c26f95e7609b821b5f08a72dab929baa0d685406b953efd7c89423a511d5c413"},
    {file = "SQLAlchemy-1.3.18-cp38-cp38-manylinux1_x86_64.whl", hash = "sha256:512a85c3c8c3995cc91af3e90f38f460da5d3cade8dc3a229c8e0879037547c9"},
    {file = "SQLAlchemy-1.3.18-cp38-cp38-manylinux2010_x86_64.whl", hash = "sha256:d05c4adae06bd0c7f696ae3ec8d993ed8ffcc4e11a76b1b35a5af8a099bd2284"},
    {file = "SQLAlchemy-1.3.18-cp38-cp38-win32.whl", hash = "sha256:109581ccc8915001e8037b73c29590e78ce74be49ca0a3630a23831f9e3ed6c7"},
    {file = "SQLAlchemy-1.3.18-cp38-cp38-win_amd64.whl", hash = "sha256:8619b86cb68b185a778635be5b3e6018623c0761dde4df2f112896424aa27bd8"},
    {file = "SQLAlchemy-1.3.18.tar.gz", hash = "sha256:da2fb75f64792c1fc64c82313a00c728a7c301efe6a60b7a9fe35b16b4368ce7"},
]
toml = [
    {file = "toml-0.10.2-py2.py3-none-any.whl", hash = "sha256:806143ae5bfb6a3c6e736a764057db0e6a0e05e338b5630894a5f779cabb4f9b"},
    {file = "toml-0.10.2.tar.gz", hash = "sha256:b3bda1d108d5dd99f4a20d24d9c348e91c4db7ab1b749200bded2f839ccbe68f"},
]
traitlets = [
    {file = "traitlets-5.0.5-py3-none-any.whl", hash = "sha256:69ff3f9d5351f31a7ad80443c2674b7099df13cc41fc5fa6e2f6d3b0330b0426"},
    {file = "traitlets-5.0.5.tar.gz", hash = "sha256:178f4ce988f69189f7e523337a3e11d91c786ded9360174a3d9ca83e79bc5396"},
]
typed-ast = [
    {file = "typed_ast-1.4.2-cp35-cp35m-manylinux1_i686.whl", hash = "sha256:7703620125e4fb79b64aa52427ec192822e9f45d37d4b6625ab37ef403e1df70"},
    {file = "typed_ast-1.4.2-cp35-cp35m-manylinux1_x86_64.whl", hash = "sha256:c9aadc4924d4b5799112837b226160428524a9a45f830e0d0f184b19e4090487"},
    {file = "typed_ast-1.4.2-cp35-cp35m-manylinux2014_aarch64.whl", hash = "sha256:9ec45db0c766f196ae629e509f059ff05fc3148f9ffd28f3cfe75d4afb485412"},
    {file = "typed_ast-1.4.2-cp35-cp35m-win32.whl", hash = "sha256:85f95aa97a35bdb2f2f7d10ec5bbdac0aeb9dafdaf88e17492da0504de2e6400"},
    {file = "typed_ast-1.4.2-cp35-cp35m-win_amd64.whl", hash = "sha256:9044ef2df88d7f33692ae3f18d3be63dec69c4fb1b5a4a9ac950f9b4ba571606"},
    {file = "typed_ast-1.4.2-cp36-cp36m-macosx_10_9_x86_64.whl", hash = "sha256:c1c876fd795b36126f773db9cbb393f19808edd2637e00fd6caba0e25f2c7b64"},
    {file = "typed_ast-1.4.2-cp36-cp36m-manylinux1_i686.whl", hash = "sha256:5dcfc2e264bd8a1db8b11a892bd1647154ce03eeba94b461effe68790d8b8e07"},
    {file = "typed_ast-1.4.2-cp36-cp36m-manylinux1_x86_64.whl", hash = "sha256:8db0e856712f79c45956da0c9a40ca4246abc3485ae0d7ecc86a20f5e4c09abc"},
    {file = "typed_ast-1.4.2-cp36-cp36m-manylinux2014_aarch64.whl", hash = "sha256:d003156bb6a59cda9050e983441b7fa2487f7800d76bdc065566b7d728b4581a"},
    {file = "typed_ast-1.4.2-cp36-cp36m-win32.whl", hash = "sha256:4c790331247081ea7c632a76d5b2a265e6d325ecd3179d06e9cf8d46d90dd151"},
    {file = "typed_ast-1.4.2-cp36-cp36m-win_amd64.whl", hash = "sha256:d175297e9533d8d37437abc14e8a83cbc68af93cc9c1c59c2c292ec59a0697a3"},
    {file = "typed_ast-1.4.2-cp37-cp37m-macosx_10_9_x86_64.whl", hash = "sha256:cf54cfa843f297991b7388c281cb3855d911137223c6b6d2dd82a47ae5125a41"},
    {file = "typed_ast-1.4.2-cp37-cp37m-manylinux1_i686.whl", hash = "sha256:b4fcdcfa302538f70929eb7b392f536a237cbe2ed9cba88e3bf5027b39f5f77f"},
    {file = "typed_ast-1.4.2-cp37-cp37m-manylinux1_x86_64.whl", hash = "sha256:987f15737aba2ab5f3928c617ccf1ce412e2e321c77ab16ca5a293e7bbffd581"},
    {file = "typed_ast-1.4.2-cp37-cp37m-manylinux2014_aarch64.whl", hash = "sha256:37f48d46d733d57cc70fd5f30572d11ab8ed92da6e6b28e024e4a3edfb456e37"},
    {file = "typed_ast-1.4.2-cp37-cp37m-win32.whl", hash = "sha256:36d829b31ab67d6fcb30e185ec996e1f72b892255a745d3a82138c97d21ed1cd"},
    {file = "typed_ast-1.4.2-cp37-cp37m-win_amd64.whl", hash = "sha256:8368f83e93c7156ccd40e49a783a6a6850ca25b556c0fa0240ed0f659d2fe496"},
    {file = "typed_ast-1.4.2-cp38-cp38-macosx_10_9_x86_64.whl", hash = "sha256:963c80b583b0661918718b095e02303d8078950b26cc00b5e5ea9ababe0de1fc"},
    {file = "typed_ast-1.4.2-cp38-cp38-manylinux1_i686.whl", hash = "sha256:e683e409e5c45d5c9082dc1daf13f6374300806240719f95dc783d1fc942af10"},
    {file = "typed_ast-1.4.2-cp38-cp38-manylinux1_x86_64.whl", hash = "sha256:84aa6223d71012c68d577c83f4e7db50d11d6b1399a9c779046d75e24bed74ea"},
    {file = "typed_ast-1.4.2-cp38-cp38-manylinux2014_aarch64.whl", hash = "sha256:a38878a223bdd37c9709d07cd357bb79f4c760b29210e14ad0fb395294583787"},
    {file = "typed_ast-1.4.2-cp38-cp38-win32.whl", hash = "sha256:a2c927c49f2029291fbabd673d51a2180038f8cd5a5b2f290f78c4516be48be2"},
    {file = "typed_ast-1.4.2-cp38-cp38-win_amd64.whl", hash = "sha256:c0c74e5579af4b977c8b932f40a5464764b2f86681327410aa028a22d2f54937"},
    {file = "typed_ast-1.4.2-cp39-cp39-macosx_10_9_x86_64.whl", hash = "sha256:07d49388d5bf7e863f7fa2f124b1b1d89d8aa0e2f7812faff0a5658c01c59aa1"},
    {file = "typed_ast-1.4.2-cp39-cp39-manylinux1_i686.whl", hash = "sha256:240296b27397e4e37874abb1df2a608a92df85cf3e2a04d0d4d61055c8305ba6"},
    {file = "typed_ast-1.4.2-cp39-cp39-manylinux1_x86_64.whl", hash = "sha256:d746a437cdbca200622385305aedd9aef68e8a645e385cc483bdc5e488f07166"},
    {file = "typed_ast-1.4.2-cp39-cp39-manylinux2014_aarch64.whl", hash = "sha256:14bf1522cdee369e8f5581238edac09150c765ec1cb33615855889cf33dcb92d"},
    {file = "typed_ast-1.4.2-cp39-cp39-win32.whl", hash = "sha256:cc7b98bf58167b7f2db91a4327da24fb93368838eb84a44c472283778fc2446b"},
    {file = "typed_ast-1.4.2-cp39-cp39-win_amd64.whl", hash = "sha256:7147e2a76c75f0f64c4319886e7639e490fee87c9d25cb1d4faef1d8cf83a440"},
    {file = "typed_ast-1.4.2.tar.gz", hash = "sha256:9fc0b3cb5d1720e7141d103cf4819aea239f7d136acf9ee4a69b047b7986175a"},
]
typing-extensions = [
    {file = "typing_extensions-3.7.4.3-py2-none-any.whl", hash = "sha256:dafc7639cde7f1b6e1acc0f457842a83e722ccca8eef5270af2d74792619a89f"},
    {file = "typing_extensions-3.7.4.3-py3-none-any.whl", hash = "sha256:7cb407020f00f7bfc3cb3e7881628838e69d8f3fcab2f64742a5e76b2f841918"},
    {file = "typing_extensions-3.7.4.3.tar.gz", hash = "sha256:99d4073b617d30288f569d3f13d2bd7548c3a7e4c8de87db09a9d29bb3a4a60c"},
]
unify = [
    {file = "unify-0.5.tar.gz", hash = "sha256:8ddce812b2457212b7598fe574c9e6eb3ad69710f445391338270c7f8a71723c"},
]
untokenize = [
    {file = "untokenize-0.1.1.tar.gz", hash = "sha256:3865dbbbb8efb4bb5eaa72f1be7f3e0be00ea8b7f125c69cbd1f5fda926f37a2"},
]
urllib3 = [
    {file = "urllib3-1.26.3-py2.py3-none-any.whl", hash = "sha256:1b465e494e3e0d8939b50680403e3aedaa2bc434b7d5af64dfd3c958d7f5ae80"},
    {file = "urllib3-1.26.3.tar.gz", hash = "sha256:de3eedaad74a2683334e282005cd8d7f22f4d55fa690a2a1020a416cb0a47e73"},
]
virtualenv = [
    {file = "virtualenv-20.4.0-py2.py3-none-any.whl", hash = "sha256:227a8fed626f2f20a6cdb0870054989f82dd27b2560a911935ba905a2a5e0034"},
    {file = "virtualenv-20.4.0.tar.gz", hash = "sha256:219ee956e38b08e32d5639289aaa5bd190cfbe7dafcb8fa65407fca08e808f9c"},
]
wcwidth = [
    {file = "wcwidth-0.2.5-py2.py3-none-any.whl", hash = "sha256:beb4802a9cebb9144e99086eff703a642a13d6a0052920003a230f3294bbe784"},
    {file = "wcwidth-0.2.5.tar.gz", hash = "sha256:c4d647b99872929fdb7bdcaa4fbe7f01413ed3d98077df798530e5b04f116c83"},
]
yapf = [
    {file = "yapf-0.30.0-py2.py3-none-any.whl", hash = "sha256:3abf61ba67cf603069710d30acbc88cfe565d907e16ad81429ae90ce9651e0c9"},
    {file = "yapf-0.30.0.tar.gz", hash = "sha256:3000abee4c28daebad55da6c85f3cd07b8062ce48e2e9943c8da1b9667d48427"},
]
zipp = [
    {file = "zipp-3.4.0-py3-none-any.whl", hash = "sha256:102c24ef8f171fd729d46599845e95c7ab894a4cf45f5de11a44cc7444fb1108"},
    {file = "zipp-3.4.0.tar.gz", hash = "sha256:ed5eee1974372595f9e416cc7bbeeb12335201d8081ca8a0743c954d4446e5cb"},
]<|MERGE_RESOLUTION|>--- conflicted
+++ resolved
@@ -1,5 +1,4 @@
 [[package]]
-<<<<<<< HEAD
 category = "dev"
 description = "A configurable sidebar-enabled Sphinx theme"
 name = "alabaster"
@@ -10,30 +9,26 @@
 [[package]]
 category = "dev"
 description = "A small Python module for determining appropriate platform-specific dirs, e.g. a \"user data dir\"."
-=======
->>>>>>> f3e82ff8
 name = "appdirs"
+optional = false
+python-versions = "*"
 version = "1.4.4"
-description = "A small Python module for determining appropriate platform-specific dirs, e.g. a \"user data dir\"."
-category = "dev"
-optional = false
-python-versions = "*"
-
-[[package]]
+
+[[package]]
+category = "dev"
+description = "Disable App Nap on macOS >= 10.9"
 name = "appnope"
+optional = false
+python-versions = "*"
 version = "0.1.2"
-description = "Disable App Nap on macOS >= 10.9"
-category = "dev"
-optional = false
-python-versions = "*"
-
-[[package]]
+
+[[package]]
+category = "dev"
+description = "Bash tab completion for argparse"
 name = "argcomplete"
+optional = false
+python-versions = "*"
 version = "1.12.2"
-description = "Bash tab completion for argparse"
-category = "dev"
-optional = false
-python-versions = "*"
 
 [package.dependencies]
 importlib-metadata = {version = ">=0.23,<4", markers = "python_version == \"3.7\""}
@@ -42,33 +37,29 @@
 test = ["coverage", "flake8", "pexpect", "wheel"]
 
 [[package]]
+category = "main"
+description = "Atomic file writes."
 name = "atomicwrites"
+optional = false
+python-versions = ">=2.7, !=3.0.*, !=3.1.*, !=3.2.*, !=3.3.*"
 version = "1.4.0"
-description = "Atomic file writes."
-category = "main"
+
+[[package]]
+category = "main"
+description = "Classes Without Boilerplate"
+name = "attrs"
 optional = false
 python-versions = ">=2.7, !=3.0.*, !=3.1.*, !=3.2.*, !=3.3.*"
-
-[[package]]
-name = "attrs"
 version = "19.3.0"
-description = "Classes Without Boilerplate"
-category = "main"
-optional = false
-python-versions = ">=2.7, !=3.0.*, !=3.1.*, !=3.2.*, !=3.3.*"
-
-[package.extras]
+
+[package.extras]
+azure-pipelines = ["coverage", "hypothesis", "pympler", "pytest (>=4.3.0)", "six", "zope.interface", "pytest-azurepipelines"]
+dev = ["coverage", "hypothesis", "pympler", "pytest (>=4.3.0)", "six", "zope.interface", "sphinx", "pre-commit"]
 docs = ["sphinx", "zope.interface"]
 tests = ["coverage", "hypothesis", "pympler", "pytest (>=4.3.0)", "six", "zope.interface"]
-azure-pipelines = ["coverage", "hypothesis", "pympler", "pytest (>=4.3.0)", "six", "zope.interface", "pytest-azurepipelines"]
-dev = ["coverage", "hypothesis", "pympler", "pytest (>=4.3.0)", "six", "zope.interface", "sphinx", "pre-commit"]
-
-[[package]]
-name = "backcall"
-version = "0.2.0"
-description = "Specifications for callback functions passed in to an API"
-category = "dev"
-<<<<<<< HEAD
+
+[[package]]
+category = "dev"
 description = "Internationalization utilities"
 name = "babel"
 optional = false
@@ -80,36 +71,35 @@
 
 [[package]]
 category = "dev"
+description = "Specifications for callback functions passed in to an API"
+name = "backcall"
+optional = false
+python-versions = "*"
+version = "0.2.0"
+
+[[package]]
+category = "dev"
 description = "The uncompromising code formatter."
-=======
-optional = false
-python-versions = "*"
-
-[[package]]
->>>>>>> f3e82ff8
 name = "black"
+optional = false
+python-versions = ">=3.6"
 version = "20.8b1"
-description = "The uncompromising code formatter."
-category = "dev"
-optional = false
-python-versions = ">=3.6"
-
-[package.dependencies]
+
+[package.dependencies]
+appdirs = "*"
+click = ">=7.1.2"
+mypy-extensions = ">=0.4.3"
+pathspec = ">=0.6,<1"
 regex = ">=2020.1.8"
-mypy-extensions = ">=0.4.3"
+toml = ">=0.10.1"
 typed-ast = ">=1.4.0"
-toml = ">=0.10.1"
 typing-extensions = ">=3.7.4"
-pathspec = ">=0.6,<1"
-click = ">=7.1.2"
-appdirs = "*"
 
 [package.extras]
 colorama = ["colorama (>=0.4.3)"]
 d = ["aiohttp (>=3.3.2)", "aiohttp-cors"]
 
 [[package]]
-<<<<<<< HEAD
 category = "dev"
 description = "Python package for providing Mozilla's CA Bundle."
 name = "certifi"
@@ -128,60 +118,55 @@
 [[package]]
 category = "dev"
 description = "Composable command line interface toolkit"
-=======
->>>>>>> f3e82ff8
 name = "click"
+optional = false
+python-versions = ">=2.7, !=3.0.*, !=3.1.*, !=3.2.*, !=3.3.*, !=3.4.*"
 version = "7.1.2"
-description = "Composable command line interface toolkit"
-category = "dev"
+
+[[package]]
+category = "main"
+description = "Cross-platform colored terminal text."
+name = "colorama"
 optional = false
 python-versions = ">=2.7, !=3.0.*, !=3.1.*, !=3.2.*, !=3.3.*, !=3.4.*"
-
-[[package]]
-name = "colorama"
 version = "0.4.4"
-description = "Cross-platform colored terminal text."
-category = "main"
-optional = false
-python-versions = ">=2.7, !=3.0.*, !=3.1.*, !=3.2.*, !=3.3.*, !=3.4.*"
-
-[[package]]
+
+[[package]]
+category = "dev"
+description = "Log formatting with colors!"
 name = "colorlog"
+optional = false
+python-versions = "*"
 version = "4.7.2"
-description = "Log formatting with colors!"
-category = "dev"
-optional = false
-python-versions = "*"
 
 [package.dependencies]
 colorama = {version = "*", markers = "sys_platform == \"win32\""}
 
 [[package]]
+category = "dev"
+description = "Python interface to Oracle"
 name = "cx-oracle"
+optional = false
+python-versions = "*"
 version = "8.1.0"
-description = "Python interface to Oracle"
-category = "dev"
-optional = false
-python-versions = "*"
-
-[[package]]
+
+[[package]]
+category = "main"
+description = "Decorators for Humans"
 name = "decorator"
+optional = false
+python-versions = ">=2.6, !=3.0.*, !=3.1.*"
 version = "4.4.2"
-description = "Decorators for Humans"
-category = "main"
-optional = false
-python-versions = ">=2.6, !=3.0.*, !=3.1.*"
-
-[[package]]
+
+[[package]]
+category = "dev"
+description = "Distribution utilities"
 name = "distlib"
+optional = false
+python-versions = "*"
 version = "0.3.1"
-description = "Distribution utilities"
-category = "dev"
-optional = false
-python-versions = "*"
-
-[[package]]
-<<<<<<< HEAD
+
+[[package]]
 category = "dev"
 description = "Docutils -- Python Documentation Utilities"
 name = "docutils"
@@ -192,28 +177,20 @@
 [[package]]
 category = "main"
 description = "A dumb little wrapper around RESTful interfaces"
-=======
->>>>>>> f3e82ff8
 name = "dolt"
+optional = false
+python-versions = "*"
 version = "0.9.0"
-description = "A dumb little wrapper around RESTful interfaces"
-category = "main"
-optional = false
-python-versions = "*"
-
-[package.dependencies]
-httplib2 = "*"
-
-[[package]]
+
+[[package]]
+category = "dev"
+description = "A platform independent file lock."
 name = "filelock"
+optional = false
+python-versions = "*"
 version = "3.0.12"
-description = "A platform independent file lock."
-category = "dev"
-optional = false
-python-versions = "*"
-
-[[package]]
-<<<<<<< HEAD
+
+[[package]]
 category = "dev"
 description = "Turn HTML into equivalent Markdown-structured text."
 name = "html2text"
@@ -238,77 +215,67 @@
 version = "1.2.0"
 
 [[package]]
-=======
-name = "httplib2"
-version = "0.18.1"
-description = "A comprehensive HTTP client library."
->>>>>>> f3e82ff8
-category = "main"
-optional = false
-python-versions = "*"
-
-[[package]]
+category = "main"
+description = "Read metadata from Python packages"
 name = "importlib-metadata"
+optional = false
+python-versions = ">=3.6"
 version = "3.4.0"
-description = "Read metadata from Python packages"
-category = "main"
-optional = false
-python-versions = ">=3.6"
-
-[package.dependencies]
+
+[package.dependencies]
+zipp = ">=0.5"
 typing-extensions = {version = ">=3.6.4", markers = "python_version < \"3.8\""}
-zipp = ">=0.5"
 
 [package.extras]
 docs = ["sphinx", "jaraco.packaging (>=8.2)", "rst.linker (>=1.9)"]
-testing = ["pytest (>=3.5,!=3.7.3)", "pytest-checkdocs (>=1.2.3)", "pytest-flake8", "pytest-cov", "pytest-enabler", "packaging", "pep517", "pyfakefs", "flufl.flake8", "pytest-black (>=0.3.7)", "pytest-mypy", "importlib-resources (>=1.3)"]
-
-[[package]]
+testing = ["pytest (>=3.5,<3.7.3 || >3.7.3)", "pytest-checkdocs (>=1.2.3)", "pytest-flake8", "pytest-cov", "pytest-enabler", "packaging", "pep517", "pyfakefs", "flufl.flake8", "pytest-black (>=0.3.7)", "pytest-mypy", "importlib-resources (>=1.3)"]
+
+[[package]]
+category = "dev"
+description = "IPython: Productive Interactive Computing"
 name = "ipython"
+optional = false
+python-versions = ">=3.7"
 version = "7.19.0"
-description = "IPython: Productive Interactive Computing"
-category = "dev"
-optional = false
-python-versions = ">=3.7"
 
 [package.dependencies]
 backcall = "*"
+decorator = "*"
+jedi = ">=0.10"
+pickleshare = "*"
+prompt-toolkit = ">=2.0.0,<3.0.0 || >3.0.0,<3.0.1 || >3.0.1,<3.1.0"
+pygments = "*"
+traitlets = ">=4.2"
 appnope = {version = "*", markers = "sys_platform == \"darwin\""}
+colorama = {version = "*", markers = "sys_platform == \"win32\""}
 pexpect = {version = ">4.3", markers = "sys_platform != \"win32\""}
-traitlets = ">=4.2"
-jedi = ">=0.10"
-pygments = "*"
-colorama = {version = "*", markers = "sys_platform == \"win32\""}
-prompt-toolkit = ">=2.0.0,<3.0.0 || >3.0.0,<3.0.1 || >3.0.1,<3.1.0"
-pickleshare = "*"
-decorator = "*"
-
-[package.extras]
+
+[package.extras]
+all = ["Sphinx (>=1.3)", "ipykernel", "ipyparallel", "ipywidgets", "nbconvert", "nbformat", "nose (>=0.10.1)", "notebook", "numpy (>=1.14)", "pygments", "qtconsole", "requests", "testpath"]
+doc = ["Sphinx (>=1.3)"]
+kernel = ["ipykernel"]
+nbconvert = ["nbconvert"]
 nbformat = ["nbformat"]
-all = ["Sphinx (>=1.3)", "ipykernel", "ipyparallel", "ipywidgets", "nbconvert", "nbformat", "nose (>=0.10.1)", "notebook", "numpy (>=1.14)", "pygments", "qtconsole", "requests", "testpath"]
-kernel = ["ipykernel"]
-doc = ["Sphinx (>=1.3)"]
 notebook = ["notebook", "ipywidgets"]
-nbconvert = ["nbconvert"]
+parallel = ["ipyparallel"]
 qtconsole = ["qtconsole"]
 test = ["nose (>=0.10.1)", "requests", "testpath", "pygments", "nbformat", "ipykernel", "numpy (>=1.14)"]
-parallel = ["ipyparallel"]
-
-[[package]]
+
+[[package]]
+category = "dev"
+description = "Vestigial utilities from IPython"
 name = "ipython-genutils"
+optional = false
+python-versions = "*"
 version = "0.2.0"
-description = "Vestigial utilities from IPython"
-category = "dev"
-optional = false
-python-versions = "*"
-
-[[package]]
+
+[[package]]
+category = "dev"
+description = "A Python utility / library to sort Python imports."
 name = "isort"
+optional = false
+python-versions = ">=3.6,<4.0"
 version = "5.7.0"
-description = "A Python utility / library to sort Python imports."
-category = "dev"
-optional = false
-python-versions = ">=3.6,<4.0"
 
 [package.extras]
 colors = ["colorama (>=0.4.3,<0.5.0)"]
@@ -316,7 +283,21 @@
 requirements_deprecated_finder = ["pipreqs", "pip-api"]
 
 [[package]]
-<<<<<<< HEAD
+category = "dev"
+description = "An autocompletion tool for Python that can be used for text editors."
+name = "jedi"
+optional = false
+python-versions = ">=3.6"
+version = "0.18.0"
+
+[package.dependencies]
+parso = ">=0.8.0,<0.9.0"
+
+[package.extras]
+qa = ["flake8 (3.8.3)", "mypy (0.782)"]
+testing = ["Django (<3.1)", "colorama", "docopt", "pytest (<6.0.0)"]
+
+[[package]]
 category = "dev"
 description = "A very fast and expressive template engine."
 name = "jinja2"
@@ -341,37 +322,18 @@
 [[package]]
 category = "main"
 description = "More routines for operating on iterables, beyond itertools"
-=======
-name = "jedi"
-version = "0.18.0"
-description = "An autocompletion tool for Python that can be used for text editors."
-category = "dev"
-optional = false
-python-versions = ">=3.6"
-
-[package.dependencies]
-parso = ">=0.8.0,<0.9.0"
-
-[package.extras]
-qa = ["flake8 (==3.8.3)", "mypy (==0.782)"]
-testing = ["Django (<3.1)", "colorama", "docopt", "pytest (<6.0.0)"]
-
-[[package]]
->>>>>>> f3e82ff8
 name = "more-itertools"
+optional = false
+python-versions = ">=3.5"
 version = "8.4.0"
-description = "More routines for operating on iterables, beyond itertools"
-category = "main"
+
+[[package]]
+category = "dev"
+description = "Optional static typing for Python"
+name = "mypy"
 optional = false
 python-versions = ">=3.5"
-
-[[package]]
-name = "mypy"
 version = "0.800"
-description = "Optional static typing for Python"
-category = "dev"
-optional = false
-python-versions = ">=3.5"
 
 [package.dependencies]
 mypy-extensions = ">=0.4.3,<0.5.0"
@@ -382,20 +344,20 @@
 dmypy = ["psutil (>=4.0)"]
 
 [[package]]
+category = "dev"
+description = "Experimental type system extensions for programs checked with the mypy typechecker."
 name = "mypy-extensions"
+optional = false
+python-versions = "*"
 version = "0.4.3"
-description = "Experimental type system extensions for programs checked with the mypy typechecker."
-category = "dev"
-optional = false
-python-versions = "*"
-
-[[package]]
+
+[[package]]
+category = "dev"
+description = "MySQL driver written in Python"
 name = "mysql-connector-python"
+optional = false
+python-versions = "*"
 version = "8.0.20"
-description = "MySQL driver written in Python"
-category = "dev"
-optional = false
-python-versions = "*"
 
 [package.dependencies]
 protobuf = ">=3.0.0"
@@ -404,45 +366,44 @@
 dns-srv = ["dnspython (>=1.16.0)"]
 
 [[package]]
+category = "dev"
+description = "Flexible test automation."
 name = "nox"
+optional = false
+python-versions = ">=3.6"
 version = "2020.12.31"
-description = "Flexible test automation."
-category = "dev"
+
+[package.dependencies]
+argcomplete = ">=1.9.4,<2.0"
+colorlog = ">=2.6.1,<5.0.0"
+py = ">=1.4.0,<2.0.0"
+virtualenv = ">=14.0.0"
+importlib-metadata = {version = "*", markers = "python_version < \"3.8\""}
+
+[package.extras]
+tox_to_nox = ["jinja2", "tox"]
+
+[[package]]
+category = "main"
+description = "NumPy is the fundamental package for array computing with Python."
+name = "numpy"
 optional = false
 python-versions = ">=3.6"
-
-[package.dependencies]
-importlib-metadata = {version = "*", markers = "python_version < \"3.8\""}
-virtualenv = ">=14.0.0"
-argcomplete = ">=1.9.4,<2.0"
-py = ">=1.4.0,<2.0.0"
-colorlog = ">=2.6.1,<5.0.0"
-
-[package.extras]
-tox_to_nox = ["jinja2", "tox"]
-
-[[package]]
-name = "numpy"
 version = "1.19.0"
-description = "NumPy is the fundamental package for array computing with Python."
-category = "main"
-optional = false
-python-versions = ">=3.6"
-
-[[package]]
+
+[[package]]
+category = "main"
+description = "Core utilities for Python packages"
 name = "packaging"
+optional = false
+python-versions = ">=2.7, !=3.0.*, !=3.1.*, !=3.2.*, !=3.3.*"
 version = "20.4"
-description = "Core utilities for Python packages"
-category = "main"
-optional = false
-python-versions = ">=2.7, !=3.0.*, !=3.1.*, !=3.2.*, !=3.3.*"
 
 [package.dependencies]
 pyparsing = ">=2.0.2"
 six = "*"
 
 [[package]]
-<<<<<<< HEAD
 category = "dev"
 description = "Sphinx themes for Pallets and related projects."
 name = "pallets-sphinx-themes"
@@ -458,135 +419,130 @@
 [[package]]
 category = "main"
 description = "Powerful data structures for data analysis, time series, and statistics"
-=======
->>>>>>> f3e82ff8
 name = "pandas"
+optional = false
+python-versions = ">=3.6.1"
 version = "1.1.5"
-description = "Powerful data structures for data analysis, time series, and statistics"
-category = "main"
-optional = false
-python-versions = ">=3.6.1"
-
-[package.dependencies]
+
+[package.dependencies]
+numpy = ">=1.15.4"
 python-dateutil = ">=2.7.3"
 pytz = ">=2017.2"
-numpy = ">=1.15.4"
 
 [package.extras]
 test = ["pytest (>=4.0.2)", "pytest-xdist", "hypothesis (>=3.58)"]
 
 [[package]]
+category = "dev"
+description = "A Python Parser"
 name = "parso"
+optional = false
+python-versions = ">=3.6"
 version = "0.8.1"
-description = "A Python Parser"
-category = "dev"
-optional = false
-python-versions = ">=3.6"
-
-[package.extras]
-qa = ["flake8 (==3.8.3)", "mypy (==0.782)"]
+
+[package.extras]
+qa = ["flake8 (3.8.3)", "mypy (0.782)"]
 testing = ["docopt", "pytest (<6.0.0)"]
 
 [[package]]
+category = "dev"
+description = "Utility library for gitignore style pattern matching of file paths."
 name = "pathspec"
+optional = false
+python-versions = ">=2.7, !=3.0.*, !=3.1.*, !=3.2.*, !=3.3.*, !=3.4.*"
 version = "0.8.1"
-description = "Utility library for gitignore style pattern matching of file paths."
-category = "dev"
-optional = false
-python-versions = ">=2.7, !=3.0.*, !=3.1.*, !=3.2.*, !=3.3.*, !=3.4.*"
-
-[[package]]
+
+[[package]]
+category = "dev"
+description = "Pexpect allows easy control of interactive console applications."
 name = "pexpect"
+optional = false
+python-versions = "*"
 version = "4.8.0"
-description = "Pexpect allows easy control of interactive console applications."
-category = "dev"
-optional = false
-python-versions = "*"
 
 [package.dependencies]
 ptyprocess = ">=0.5"
 
 [[package]]
+category = "dev"
+description = "Tiny 'shelve'-like database with concurrency support"
 name = "pickleshare"
+optional = false
+python-versions = "*"
 version = "0.7.5"
-description = "Tiny 'shelve'-like database with concurrency support"
-category = "dev"
-optional = false
-python-versions = "*"
-
-[[package]]
+
+[[package]]
+category = "main"
+description = "plugin and hook calling mechanisms for python"
 name = "pluggy"
+optional = false
+python-versions = ">=2.7, !=3.0.*, !=3.1.*, !=3.2.*, !=3.3.*"
 version = "0.13.1"
-description = "plugin and hook calling mechanisms for python"
-category = "main"
+
+[package.dependencies]
+importlib-metadata = {version = ">=0.12", markers = "python_version < \"3.8\""}
+
+[package.extras]
+dev = ["pre-commit", "tox"]
+
+[[package]]
+category = "dev"
+description = "Library for building powerful interactive command lines in Python"
+name = "prompt-toolkit"
+optional = false
+python-versions = ">=3.6.1"
+version = "3.0.14"
+
+[package.dependencies]
+wcwidth = "*"
+
+[[package]]
+category = "main"
+description = "Protocol Buffers"
+name = "protobuf"
+optional = false
+python-versions = "*"
+version = "3.12.2"
+
+[package.dependencies]
+six = ">=1.9"
+
+[[package]]
+category = "main"
+description = "Cross-platform lib for process and system monitoring in Python."
+name = "psutil"
+optional = false
+python-versions = ">=2.6, !=3.0.*, !=3.1.*, !=3.2.*, !=3.3.*"
+version = "5.7.2"
+
+[package.extras]
+test = ["ipaddress", "mock", "unittest2", "enum34", "pywin32", "wmi"]
+
+[[package]]
+category = "dev"
+description = "psycopg2 - Python-PostgreSQL Database Adapter"
+name = "psycopg2-binary"
+optional = false
+python-versions = ">=2.7,!=3.0.*,!=3.1.*,!=3.2.*,!=3.3.*"
+version = "2.8.5"
+
+[[package]]
+category = "dev"
+description = "Run a subprocess in a pseudo terminal"
+name = "ptyprocess"
+optional = false
+python-versions = "*"
+version = "0.7.0"
+
+[[package]]
+category = "main"
+description = "library with cross-python path, ini-parsing, io, code, log facilities"
+name = "py"
 optional = false
 python-versions = ">=2.7, !=3.0.*, !=3.1.*, !=3.2.*, !=3.3.*"
-
-[package.dependencies]
-importlib-metadata = {version = ">=0.12", markers = "python_version < \"3.8\""}
-
-[package.extras]
-dev = ["pre-commit", "tox"]
-
-[[package]]
-name = "prompt-toolkit"
-version = "3.0.14"
-description = "Library for building powerful interactive command lines in Python"
-category = "dev"
-optional = false
-python-versions = ">=3.6.1"
-
-[package.dependencies]
-wcwidth = "*"
-
-[[package]]
-name = "protobuf"
-version = "3.12.2"
-description = "Protocol Buffers"
-category = "main"
-optional = false
-python-versions = "*"
-
-[package.dependencies]
-six = ">=1.9"
-
-[[package]]
-name = "psutil"
-version = "5.7.2"
-description = "Cross-platform lib for process and system monitoring in Python."
-category = "main"
-optional = false
-python-versions = ">=2.6, !=3.0.*, !=3.1.*, !=3.2.*, !=3.3.*"
-
-[package.extras]
-test = ["ipaddress", "mock", "unittest2", "enum34", "pywin32", "wmi"]
-
-[[package]]
-name = "psycopg2-binary"
-version = "2.8.5"
-description = "psycopg2 - Python-PostgreSQL Database Adapter"
-category = "dev"
-optional = false
-python-versions = ">=2.7,!=3.0.*,!=3.1.*,!=3.2.*,!=3.3.*"
-
-[[package]]
-name = "ptyprocess"
-version = "0.7.0"
-description = "Run a subprocess in a pseudo terminal"
-category = "dev"
-optional = false
-python-versions = "*"
-
-[[package]]
-name = "py"
 version = "1.9.0"
-description = "library with cross-python path, ini-parsing, io, code, log facilities"
-category = "main"
-optional = false
-python-versions = ">=2.7, !=3.0.*, !=3.1.*, !=3.2.*, !=3.3.*"
-
-[[package]]
-<<<<<<< HEAD
+
+[[package]]
 category = "dev"
 description = "The kitchen sink of Python utility libraries for doing \"stuff\" in a functional way. Based on the Lo-Dash Javascript library."
 name = "pydash"
@@ -608,94 +564,81 @@
 [[package]]
 category = "main"
 description = "Python parsing module"
-=======
-name = "pygments"
-version = "2.7.4"
-description = "Pygments is a syntax highlighting package written in Python."
-category = "dev"
+name = "pyparsing"
+optional = false
+python-versions = ">=2.6, !=3.0.*, !=3.1.*, !=3.2.*"
+version = "2.4.7"
+
+[[package]]
+category = "main"
+description = "pytest: simple powerful testing with Python"
+name = "pytest"
 optional = false
 python-versions = ">=3.5"
-
-[[package]]
->>>>>>> f3e82ff8
-name = "pyparsing"
-version = "2.4.7"
-description = "Python parsing module"
-category = "main"
-optional = false
-python-versions = ">=2.6, !=3.0.*, !=3.1.*, !=3.2.*"
-
-[[package]]
-name = "pytest"
 version = "5.4.3"
-description = "pytest: simple powerful testing with Python"
-category = "main"
-optional = false
-python-versions = ">=3.5"
-
-[package.dependencies]
+
+[package.dependencies]
+attrs = ">=17.4.0"
 more-itertools = ">=4.0.0"
+packaging = "*"
+pluggy = ">=0.12,<1.0"
 py = ">=1.5.0"
 wcwidth = "*"
-packaging = "*"
+atomicwrites = {version = ">=1.0", markers = "sys_platform == \"win32\""}
+colorama = {version = "*", markers = "sys_platform == \"win32\""}
 importlib-metadata = {version = ">=0.12", markers = "python_version < \"3.8\""}
-colorama = {version = "*", markers = "sys_platform == \"win32\""}
-attrs = ">=17.4.0"
-pluggy = ">=0.12,<1.0"
-atomicwrites = {version = ">=1.0", markers = "sys_platform == \"win32\""}
-
-[package.extras]
-checkqa-mypy = ["mypy (==v0.761)"]
+
+[package.extras]
+checkqa-mypy = ["mypy (v0.761)"]
 testing = ["argcomplete", "hypothesis (>=3.56)", "mock", "nose", "requests", "xmlschema"]
 
 [[package]]
+category = "main"
+description = "Simple pytest fixtures for Docker and docker-compose based tests"
 name = "pytest-docker"
+optional = false
+python-versions = ">=3.5"
 version = "0.7.2"
-description = "Simple pytest fixtures for Docker and docker-compose based tests"
-category = "main"
-optional = false
-python-versions = ">=3.5"
 
 [package.dependencies]
 attrs = ">=19,<20"
 
 [[package]]
+category = "main"
+description = "Extensions to the standard Python datetime module"
 name = "python-dateutil"
+optional = false
+python-versions = "!=3.0.*,!=3.1.*,!=3.2.*,>=2.7"
 version = "2.8.1"
-description = "Extensions to the standard Python datetime module"
-category = "main"
-optional = false
-python-versions = "!=3.0.*,!=3.1.*,!=3.2.*,>=2.7"
 
 [package.dependencies]
 six = ">=1.5"
 
 [[package]]
+category = "main"
+description = "World timezone definitions, modern and historical"
 name = "pytz"
+optional = false
+python-versions = "*"
 version = "2020.1"
-description = "World timezone definitions, modern and historical"
-category = "main"
-optional = false
-python-versions = "*"
-
-[[package]]
+
+[[package]]
+category = "main"
+description = "YAML parser and emitter for Python"
 name = "pyyaml"
+optional = false
+python-versions = "*"
 version = "5.3.1"
-description = "YAML parser and emitter for Python"
-category = "main"
-optional = false
-python-versions = ">=2.7, !=3.0.*, !=3.1.*, !=3.2.*, !=3.3.*, !=3.4.*"
-
-[[package]]
+
+[[package]]
+category = "dev"
+description = "Alternative regular expression module, to replace re."
 name = "regex"
+optional = false
+python-versions = "*"
 version = "2020.11.13"
-description = "Alternative regular expression module, to replace re."
-category = "dev"
-optional = false
-python-versions = "*"
-
-[[package]]
-<<<<<<< HEAD
+
+[[package]]
 category = "dev"
 description = "Python HTTP for Humans."
 name = "requests"
@@ -716,29 +659,24 @@
 [[package]]
 category = "main"
 description = "Easy to use retry decorator."
-=======
->>>>>>> f3e82ff8
 name = "retry"
+optional = false
+python-versions = "*"
 version = "0.9.2"
-description = "Easy to use retry decorator."
-category = "main"
-optional = false
-python-versions = "*"
-
-[package.dependencies]
+
+[package.dependencies]
+decorator = ">=3.4.2"
 py = ">=1.4.26,<2.0.0"
-decorator = ">=3.4.2"
-
-[[package]]
+
+[[package]]
+category = "main"
+description = "Python 2 and 3 compatibility utilities"
 name = "six"
+optional = false
+python-versions = ">=2.7, !=3.0.*, !=3.1.*, !=3.2.*"
 version = "1.15.0"
-description = "Python 2 and 3 compatibility utilities"
-category = "main"
-optional = false
-python-versions = ">=2.7, !=3.0.*, !=3.1.*, !=3.2.*"
-
-[[package]]
-<<<<<<< HEAD
+
+[[package]]
 category = "dev"
 description = "This package provides 29 stemmers for 28 languages generated from Snowball algorithms."
 name = "snowballstemmer"
@@ -893,42 +831,38 @@
 [[package]]
 category = "main"
 description = "Database Abstraction Library"
-=======
->>>>>>> f3e82ff8
 name = "sqlalchemy"
+optional = false
+python-versions = ">=2.7, !=3.0.*, !=3.1.*, !=3.2.*, !=3.3.*"
 version = "1.3.18"
-description = "Database Abstraction Library"
-category = "main"
-optional = false
-python-versions = ">=2.7, !=3.0.*, !=3.1.*, !=3.2.*, !=3.3.*"
-
-[package.extras]
+
+[package.extras]
+mssql = ["pyodbc"]
+mssql_pymssql = ["pymssql"]
+mssql_pyodbc = ["pyodbc"]
+mysql = ["mysqlclient"]
+oracle = ["cx-oracle"]
+postgresql = ["psycopg2"]
 postgresql_pg8000 = ["pg8000"]
-postgresql = ["psycopg2"]
+postgresql_psycopg2binary = ["psycopg2-binary"]
 postgresql_psycopg2cffi = ["psycopg2cffi"]
 pymysql = ["pymysql"]
-mssql_pymssql = ["pymssql"]
-postgresql_psycopg2binary = ["psycopg2-binary"]
-mysql = ["mysqlclient"]
-oracle = ["cx-oracle"]
-mssql = ["pyodbc"]
-mssql_pyodbc = ["pyodbc"]
-
-[[package]]
+
+[[package]]
+category = "dev"
+description = "Python Library for Tom's Obvious, Minimal Language"
 name = "toml"
+optional = false
+python-versions = ">=2.6, !=3.0.*, !=3.1.*, !=3.2.*"
 version = "0.10.2"
-description = "Python Library for Tom's Obvious, Minimal Language"
-category = "dev"
-optional = false
-python-versions = ">=2.6, !=3.0.*, !=3.1.*, !=3.2.*"
-
-[[package]]
+
+[[package]]
+category = "dev"
+description = "Traitlets Python configuration system"
 name = "traitlets"
+optional = false
+python-versions = ">=3.7"
 version = "5.0.5"
-description = "Traitlets Python configuration system"
-category = "dev"
-optional = false
-python-versions = ">=3.7"
 
 [package.dependencies]
 ipython-genutils = "*"
@@ -937,23 +871,22 @@
 test = ["pytest"]
 
 [[package]]
+category = "dev"
+description = "a fork of Python 2 and 3 ast modules with type comment support"
 name = "typed-ast"
+optional = false
+python-versions = "*"
 version = "1.4.2"
-description = "a fork of Python 2 and 3 ast modules with type comment support"
-category = "dev"
-optional = false
-python-versions = "*"
-
-[[package]]
+
+[[package]]
+category = "main"
+description = "Backported and Experimental Type Hints for Python 3.5+"
 name = "typing-extensions"
+optional = false
+python-versions = "*"
 version = "3.7.4.3"
-description = "Backported and Experimental Type Hints for Python 3.5+"
-category = "main"
-optional = false
-python-versions = "*"
-
-[[package]]
-<<<<<<< HEAD
+
+[[package]]
 category = "dev"
 description = "Modifies strings to all use the same (single/double) quote where possible."
 name = "unify"
@@ -988,36 +921,31 @@
 [[package]]
 category = "dev"
 description = "Virtual Python Environment builder"
-=======
->>>>>>> f3e82ff8
 name = "virtualenv"
+optional = false
+python-versions = "!=3.0.*,!=3.1.*,!=3.2.*,!=3.3.*,>=2.7"
 version = "20.4.0"
-description = "Virtual Python Environment builder"
-category = "dev"
-optional = false
-python-versions = "!=3.0.*,!=3.1.*,!=3.2.*,!=3.3.*,>=2.7"
-
-[package.dependencies]
-importlib-metadata = {version = ">=0.12", markers = "python_version < \"3.8\""}
+
+[package.dependencies]
+appdirs = ">=1.4.3,<2"
 distlib = ">=0.3.1,<1"
 filelock = ">=3.0.0,<4"
 six = ">=1.9.0,<2"
-appdirs = ">=1.4.3,<2"
+importlib-metadata = {version = ">=0.12", markers = "python_version < \"3.8\""}
 
 [package.extras]
 docs = ["proselint (>=0.10.2)", "sphinx (>=3)", "sphinx-argparse (>=0.2.5)", "sphinx-rtd-theme (>=0.4.3)", "towncrier (>=19.9.0rc1)"]
 testing = ["coverage (>=4)", "coverage-enable-subprocess (>=1)", "flaky (>=3)", "pytest (>=4)", "pytest-env (>=0.6.2)", "pytest-freezegun (>=0.4.1)", "pytest-mock (>=2)", "pytest-randomly (>=1)", "pytest-timeout (>=1)", "packaging (>=20.0)", "xonsh (>=0.9.16)"]
 
 [[package]]
+category = "main"
+description = "Measures the displayed width of unicode strings in a terminal"
 name = "wcwidth"
+optional = false
+python-versions = "*"
 version = "0.2.5"
-description = "Measures the displayed width of unicode strings in a terminal"
-category = "main"
-optional = false
-python-versions = "*"
-
-[[package]]
-<<<<<<< HEAD
+
+[[package]]
 category = "dev"
 description = "A formatter for Python code."
 name = "yapf"
@@ -1028,32 +956,24 @@
 [[package]]
 category = "main"
 description = "Backport of pathlib-compatible object wrapper for zip files"
-=======
->>>>>>> f3e82ff8
 name = "zipp"
+optional = false
+python-versions = ">=3.6"
 version = "3.4.0"
-description = "Backport of pathlib-compatible object wrapper for zip files"
-category = "main"
-optional = false
-python-versions = ">=3.6"
 
 [package.extras]
 docs = ["sphinx", "jaraco.packaging (>=3.2)", "rst.linker (>=1.9)"]
-testing = ["pytest (>=3.5,!=3.7.3)", "pytest-checkdocs (>=1.2.3)", "pytest-flake8", "pytest-cov", "jaraco.test (>=3.2.0)", "jaraco.itertools", "func-timeout", "pytest-black (>=0.3.7)", "pytest-mypy"]
+testing = ["pytest (>=3.5,<3.7.3 || >3.7.3)", "pytest-checkdocs (>=1.2.3)", "pytest-flake8", "pytest-cov", "jaraco.test (>=3.2.0)", "jaraco.itertools", "func-timeout", "pytest-black (>=0.3.7)", "pytest-mypy"]
 
 [extras]
+mysql = []
 oracle = []
 pg = []
-mysql = []
 
 [metadata]
-<<<<<<< HEAD
-content-hash = "6312f59b137c9295b285e6d6e55dccc5801e92fff00836754e08827dab83c64a"
-=======
->>>>>>> f3e82ff8
+content-hash = "f2bd094bd05661e38e8b0ec086059556687dd7479de2afb39d1fc554f1bd972b"
 lock-version = "1.1"
 python-versions = "^3.7"
-content-hash = "363fe76ee87caca292c392d6a0c8d4951cfe809f343d4a15086cc5b6e5e1eb03"
 
 [metadata.files]
 alabaster = [
@@ -1080,15 +1000,13 @@
     {file = "attrs-19.3.0-py2.py3-none-any.whl", hash = "sha256:08a96c641c3a74e44eb59afb61a24f2cb9f4d7188748e76ba4bb5edfa3cb7d1c"},
     {file = "attrs-19.3.0.tar.gz", hash = "sha256:f7b7ce16570fe9965acd6d30101a28f62fb4a7f9e926b3bbc9b61f8b04247e72"},
 ]
-<<<<<<< HEAD
 babel = [
     {file = "Babel-2.9.0-py2.py3-none-any.whl", hash = "sha256:9d35c22fcc79893c3ecc85ac4a56cde1ecf3f19c540bba0922308a6c06ca6fa5"},
     {file = "Babel-2.9.0.tar.gz", hash = "sha256:da031ab54472314f210b0adcff1588ee5d1d1d0ba4dbd07b94dba82bde791e05"},
-=======
+]
 backcall = [
     {file = "backcall-0.2.0-py2.py3-none-any.whl", hash = "sha256:fbbce6a29f263178a1f7915c1940bde0ec2b2a967566fe1c65c1dfb7422bd255"},
     {file = "backcall-0.2.0.tar.gz", hash = "sha256:5cbdbf27be5e7cfadb448baf0aa95508f91f2bbc6c6437cd9cd06e2a4c215e1e"},
->>>>>>> f3e82ff8
 ]
 black = [
     {file = "black-20.8b1.tar.gz", hash = "sha256:1c02557aa099101b9d21496f8a914e9ed2222ef70336404eeeac8edba836fbea"},
@@ -1147,7 +1065,6 @@
     {file = "filelock-3.0.12-py3-none-any.whl", hash = "sha256:929b7d63ec5b7d6b71b0fa5ac14e030b3f70b75747cef1b10da9b879fef15836"},
     {file = "filelock-3.0.12.tar.gz", hash = "sha256:18d82244ee114f543149c66a6e0c14e9c4f8a1044b5cdaadd0f82159d6a6ff59"},
 ]
-<<<<<<< HEAD
 html2text = [
     {file = "html2text-2020.1.16-py3-none-any.whl", hash = "sha256:c7c629882da0cf377d66f073329ccf34a12ed2adf0169b9285ae4e63ef54c82b"},
     {file = "html2text-2020.1.16.tar.gz", hash = "sha256:e296318e16b059ddb97f7a8a1d6a5c1d7af4544049a01e261731d2d5cc277bbb"},
@@ -1159,11 +1076,6 @@
 imagesize = [
     {file = "imagesize-1.2.0-py2.py3-none-any.whl", hash = "sha256:6965f19a6a2039c7d48bca7dba2473069ff854c36ae6f19d2cde309d998228a1"},
     {file = "imagesize-1.2.0.tar.gz", hash = "sha256:b1f6b5a4eab1f73479a50fb79fcf729514a900c341d8503d62a62dbc4127a2b1"},
-=======
-httplib2 = [
-    {file = "httplib2-0.18.1-py3-none-any.whl", hash = "sha256:ca2914b015b6247791c4866782fa6042f495b94401a0f0bd3e1d6e0ba2236782"},
-    {file = "httplib2-0.18.1.tar.gz", hash = "sha256:8af66c1c52c7ffe1aa5dc4bcd7c769885254b0756e6e69f953c7f0ab49a70ba3"},
->>>>>>> f3e82ff8
 ]
 importlib-metadata = [
     {file = "importlib_metadata-3.4.0-py3-none-any.whl", hash = "sha256:ace61d5fc652dc280e7b6b4ff732a9c2d40db2c0f92bc6cb74e07b73d53a1771"},
@@ -1181,7 +1093,10 @@
     {file = "isort-5.7.0-py3-none-any.whl", hash = "sha256:fff4f0c04e1825522ce6949973e83110a6e907750cd92d128b0d14aaaadbffdc"},
     {file = "isort-5.7.0.tar.gz", hash = "sha256:c729845434366216d320e936b8ad6f9d681aab72dc7cbc2d51bedc3582f3ad1e"},
 ]
-<<<<<<< HEAD
+jedi = [
+    {file = "jedi-0.18.0-py2.py3-none-any.whl", hash = "sha256:18456d83f65f400ab0c2d3319e48520420ef43b23a086fdc05dff34132f0fb93"},
+    {file = "jedi-0.18.0.tar.gz", hash = "sha256:92550a404bad8afed881a137ec9a461fed49eca661414be45059329614ed0707"},
+]
 jinja2 = [
     {file = "Jinja2-2.11.2-py2.py3-none-any.whl", hash = "sha256:f0a4641d3cf955324a89c04f3d94663aa4d638abe8f733ecd3582848e1c37035"},
     {file = "Jinja2-2.11.2.tar.gz", hash = "sha256:89aab215427ef59c34ad58735269eb58b1a5808103067f7bb9d5836c651b3bb0"},
@@ -1220,11 +1135,6 @@
     {file = "MarkupSafe-1.1.1-cp38-cp38-win32.whl", hash = "sha256:596510de112c685489095da617b5bcbbac7dd6384aeebeda4df6025d0256a81b"},
     {file = "MarkupSafe-1.1.1-cp38-cp38-win_amd64.whl", hash = "sha256:e8313f01ba26fbbe36c7be1966a7b7424942f670f38e666995b88d012765b9be"},
     {file = "MarkupSafe-1.1.1.tar.gz", hash = "sha256:29872e92839765e546828bb7754a68c418d927cd064fd4708fab9fe9c8bb116b"},
-=======
-jedi = [
-    {file = "jedi-0.18.0-py2.py3-none-any.whl", hash = "sha256:18456d83f65f400ab0c2d3319e48520420ef43b23a086fdc05dff34132f0fb93"},
-    {file = "jedi-0.18.0.tar.gz", hash = "sha256:92550a404bad8afed881a137ec9a461fed49eca661414be45059329614ed0707"},
->>>>>>> f3e82ff8
 ]
 more-itertools = [
     {file = "more-itertools-8.4.0.tar.gz", hash = "sha256:68c70cc7167bdf5c7c9d8f6954a7837089c6a36bf565383919bb595efb8a17e5"},
@@ -1446,13 +1356,10 @@
     {file = "py-1.9.0-py2.py3-none-any.whl", hash = "sha256:366389d1db726cd2fcfc79732e75410e5fe4d31db13692115529d34069a043c2"},
     {file = "py-1.9.0.tar.gz", hash = "sha256:9ca6883ce56b4e8da7e79ac18787889fa5206c79dcc67fb065376cd2fe03f342"},
 ]
-<<<<<<< HEAD
 pydash = [
     {file = "pydash-4.9.2-py2.py3-none-any.whl", hash = "sha256:dab98145502528369bd05034f6fb2b520297d49f942cfd51dc9cdc2cd47ec368"},
     {file = "pydash-4.9.2.tar.gz", hash = "sha256:11d8f3c92d92a004e042fdb226b10dba28f4e311546b0de89d983e91539d5e55"},
 ]
-=======
->>>>>>> f3e82ff8
 pygments = [
     {file = "Pygments-2.7.4-py3-none-any.whl", hash = "sha256:bc9591213a8f0e0ca1a5e68a479b4887fdc3e75d0774e5c71c31920c427de435"},
     {file = "Pygments-2.7.4.tar.gz", hash = "sha256:df49d09b498e83c1a73128295860250b0b7edd4c723a32e9bc0d295c7c2ec337"},
@@ -1488,8 +1395,6 @@
     {file = "PyYAML-5.3.1-cp37-cp37m-win_amd64.whl", hash = "sha256:73f099454b799e05e5ab51423c7bcf361c58d3206fa7b0d555426b1f4d9a3eaf"},
     {file = "PyYAML-5.3.1-cp38-cp38-win32.whl", hash = "sha256:06a0d7ba600ce0b2d2fe2e78453a470b5a6e000a985dd4a4e54e436cc36b0e97"},
     {file = "PyYAML-5.3.1-cp38-cp38-win_amd64.whl", hash = "sha256:95f71d2af0ff4227885f7a6605c37fd53d3a106fcab511b8860ecca9fcf400ee"},
-    {file = "PyYAML-5.3.1-cp39-cp39-win32.whl", hash = "sha256:ad9c67312c84def58f3c04504727ca879cb0013b2517c85a9a253f0cb6380c0a"},
-    {file = "PyYAML-5.3.1-cp39-cp39-win_amd64.whl", hash = "sha256:6034f55dab5fea9e53f436aa68fa3ace2634918e8b5994d82f3621c04ff5ed2e"},
     {file = "PyYAML-5.3.1.tar.gz", hash = "sha256:b8eac752c5e14d3eca0e6dd9199cd627518cb5ec06add0de9d32baeee6fe645d"},
 ]
 regex = [
