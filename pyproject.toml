--- conflicted
+++ resolved
@@ -36,14 +36,11 @@
 cx-Oracle = ">=8.0.1"
 mysql-connector-python = "8.0.20"
 isort = "^5.7.0"
-<<<<<<< HEAD
 sphinx-markdown-builder = "^0.5.4"
 pallets_sphinx_themes = "^1.2.3"
 sphinx_issues = "^1.2.0"
 "sphinxcontrib.log_cabinet" = "^1.0.1"
-=======
 ipython = "^7.19.0"
->>>>>>> f3e82ff8
 
 [tool.poetry.extras]
 pg = ["psycopg2-binary"]
