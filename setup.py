--- conflicted
+++ resolved
@@ -1,13 +1,9 @@
 from setuptools import setup, find_packages
 
-VERSION = '0.0.9'
+VERSION = '0.0.10'
 
 setup(name='doltpy',
-<<<<<<< HEAD
-      version='0.0.10',
-=======
       version=VERSION,
->>>>>>> 172943e3
       packages=find_packages(),
       install_requires=['pandas>=0.25.0', 'mysql-connector-python==8.0.17', 'retry>=0.9.2'],
       author='Liquidata',
