<<<<<<< HEAD
import copy
=======
from doltpy.cli import Dolt
from retry import retry
from sqlalchemy.engine import Engine
from sqlalchemy import create_engine
from subprocess import Popen, STDOUT
import os
import logging
import sqlalchemy as sa
from typing import List, Union, Mapping, Any, Iterable, Tuple
from datetime import datetime, date, time
>>>>>>> 4e4056ac
import csv
import logging
import math
import os
import datetime

# from doltpy.shared import SQL_LOG_FILE
from subprocess import STDOUT, Popen
from typing import Any, Iterable, List, Mapping, Union, Optional

import pandas as pd # type: ignore
import sqlalchemy as sa  # type: ignore
from retry import retry
from sqlalchemy import create_engine  # type: ignore
from sqlalchemy.engine import Engine  # type: ignore

from doltpy.cli import Dolt
from doltpy.shared import columns_to_rows, rows_to_columns
<<<<<<< HEAD
from doltpy.sql.helpers import clean_types, get_inserts_and_updates, infer_table_schema
=======
from doltpy.sql.helpers import infer_table_schema, get_inserts_and_updates, clean_types
import copy
from collections import OrderedDict
>>>>>>> 4e4056ac

logger = logging.getLogger(__name__)

DEFAULT_HOST, DEFAULT_PORT = "127.0.0.1", 3306
SQL_LOG_FILE = "temp_log"
DEFAULT_BATCH_SIZE = 100000


class ServerConfig:
    def __init__(
        self,
        branch: Optional[str] = None,
        config: Optional[str] = None,
        host: str = DEFAULT_HOST,
        port: int = DEFAULT_PORT,
        user: Optional[str] = None,
        password: Optional[str] = None,
        timeout: int = None,
        readonly: bool = None,
        loglevel: Optional[str] = None,
        multi_db_dir: Optional[str] = None,
        no_auto_commit: bool = None,
        echo: bool = False,
    ):
        self.branch = branch
        self.config = config
        self.host = host
        self.port = port
        self.user = user
        self.password = password
        self.timeout = timeout
        self.readonly = readonly
        self.loglevel = loglevel
        self.multi_db_dir = multi_db_dir
        self.no_auto_commit = no_auto_commit
        self.echo = echo


class DoltCommit:
    """
    Represents metadata about a commit, including a ref, timestamp, and author, to make it easier to sort and present
    to the user.
    """
    def __init__(self,
                 ref: str,
                 ts: datetime,
                 author: str,
                 email: str,
                 message: str,
                 parent_or_parents: Union[str, Tuple[str, str]] = None):
        self.hash = ref
        self.ts = ts
        self.author = author
        self.email = email
        self.message = message
        self.parent_or_parents = parent_or_parents

    def __str__(self):
        return f'{self.hash}: {self.author} @ {self.ts}, {self.message}'

    def is_merge(self):
        return isinstance(self.parent_or_parents, tuple)

    def append_merge_parent(self, other_merge_parent: str):
        if isinstance(self.parent_or_parents, tuple):
            raise ValueError('Already has a merge parent set')
        self.parent_or_parents = (self.parent_or_parents, other_merge_parent)


class DoltSQLContext:
    dolt: Dolt
    server_config: ServerConfig
    engine: Engine

    def _get_engine(self) -> Engine:
        """
        Get a connection to ths server process that this repo is running, raise an exception if it is not running.
        :return:
        """
        database = self.dolt.repo_name
        user = self.server_config.user
        host = self.server_config.host
        port = self.server_config.port

        logger.info(
            f"Creating engine for Dolt SQL Server instance running on {host}:{port}"
        )

        def inner():
            return create_engine(
                f"mysql+mysqlconnector://{user}@{host}:{port}/{database}",
                echo=self.server_config.echo,
            )

        return inner()

<<<<<<< HEAD
    @retry(
        delay=2,
        tries=10,
        exceptions=(
            sa.exc.OperationalError,
            sa.exc.DatabaseError,
            sa.exc.InterfaceError,
        ),
    )
=======
    @retry(delay=2, tries=10, exceptions=(sa.exc.OperationalError, sa.exc.DatabaseError, sa.exc.InterfaceError))
>>>>>>> 4e4056ac
    def verify_connection(self) -> bool:
        with self.engine.connect() as conn:
            conn.close()
            return True

    def commit_tables(
        self,
        commit_message: Optional[str] = None,
        table_or_tables: Optional[Union[str, List[str]]] = None,
        allow_emtpy: bool = False,
    ) -> str:
        if isinstance(table_or_tables, str):
            tables = [table_or_tables]
        elif isinstance(table_or_tables, list):
            tables = table_or_tables
        with self.engine.connect() as conn:
            if tables:
                for table in tables:
                    conn.execute(f"SELECT DOLT_ADD('{table}')")
                dolt_commit_args = f"'-m', '{commit_message}'"
            else:
                dolt_commit_args = f"'-a', '-m', '{commit_message}'"
            result = [
                dict(row)
                for row in conn.execute(f"SELECT DOLT_COMMIT({dolt_commit_args})")
            ]
            assert len(result) == 1, "Expected a single returned row with a commit hash"
            return result[0]["commit_hash"]

    def execute(
        self,
        sql: str,
        commit: bool = False,
        commit_message: Optional[str] = None,
        allow_emtpy: bool = False,
    ):
        with self.engine.connect() as conn:
            conn.execute(sql)

        if commit:
            if not commit_message:
                raise ValueError("Passed commit as True, but no commit message")
            return self.commit_tables(commit_message, None, allow_emtpy=allow_emtpy)

    def write_columns(
        self,
        table: str,
        columns: Mapping[str, List[Any]],
        on_duplicate_key_update: bool = True,
        create_if_not_exists: bool = False,
        primary_key: Optional[List[str]] = None,
        commit: bool = True,
        commit_message: Optional[str] = None,
        commit_date: Optional[datetime.datetime] = None,
        allow_empty: bool = False,
        batch_size: int = DEFAULT_BATCH_SIZE,
    ):

        rows = columns_to_rows(columns)
        return self.write_rows(
            table,
            rows,
            on_duplicate_key_update,
            create_if_not_exists,
            primary_key,
            commit,
            commit_message,
            commit_date,
            allow_empty,
            batch_size,
        )

    def write_file(
        self,
        table: str,
        file_path: str,
        on_duplicate_key_update: bool = True,
        create_if_not_exists: bool = False,
        primary_key: Optional[List[str]] = None,
        commit: bool = True,
        commit_message: Optional[str] = None,
        commit_date: Optional[datetime.datetime] = None,
        allow_empty: bool = False,
        batch_size: int = DEFAULT_BATCH_SIZE,
    ):

        with open(file_path, "r") as file_handle:
            reader = csv.DictReader(file_handle)
            rows = [row for row in reader]
        return self.write_rows(
            table,
            rows,
            on_duplicate_key_update,
            create_if_not_exists,
            primary_key,
            commit,
            commit_message,
            commit_date,
            allow_empty,
            batch_size,
        )

    def write_pandas(
        self,
        table: str,
        df: pd.DataFrame,
        on_duplicate_key_update: bool = True,
        create_if_not_exists: bool = False,
        primary_key: Optional[List[str]] = None,
        commit: bool = False,
        commit_message: Optional[str] = None,
        commit_date: Optional[datetime.datetime] = None,
        allow_empty: bool = False,
        batch_size: int = DEFAULT_BATCH_SIZE,
    ):

        return self.write_rows(
            table,
            df.to_dict("records"),
            on_duplicate_key_update,
            create_if_not_exists,
            primary_key,
            commit,
            commit_message,
            commit_date,
            allow_empty,
            batch_size,
        )

    def write_rows(
        self,
        table_name: str,
        rows: Iterable[dict],
        on_duplicate_key_update: bool = True,
        create_if_not_exists: bool = False,
        primary_key: Optional[List[str]] = None,
        commit: bool = False,
        commit_message: Optional[str] = None,
        commit_date: Optional[datetime.datetime] = None,
        allow_empty: bool = False,
        batch_size: int = DEFAULT_BATCH_SIZE,
    ):

        metadata = sa.MetaData(bind=self.engine)
        metadata.reflect()

        if table_name not in metadata.tables and create_if_not_exists:
            infer_table_schema(metadata, table_name, rows, primary_key)
            metadata.reflect()

        table = metadata.tables[table_name]

        rows = list(rows)
        for i in range(max(1, math.ceil(len(rows) / batch_size))):
            batch_start = i * batch_size
            batch_end = min((i + 1) * batch_size, len(rows))
            batch = rows[batch_start:batch_end]
            logger.info(
                f"Writing records {batch_start} through {batch_end} of {len(rows)} rows to Dolt"
            )
            self.write_batch(table, batch, on_duplicate_key_update)

        if commit:
            return self.commit_tables(commit_message, table_name, allow_empty)

    @classmethod
    def _coerce_dates(cls, data: Iterable[dict]) -> List[dict]:
        """
        This is required to get dates into a string format that will be correctly picked up by the connector wire
        protocol.
        :param data:
        :return:
        """
        data_copy = []
        for row in data:
            row_copy = {}
            for col, val in row.items():
                if isinstance(val, datetime.date):
                    row_copy[col] = datetime.datetime.combine(val, datetime.time())
                else:
                    row_copy[col] = val
            data_copy.append(row_copy)

        return data_copy

    def write_batch(
        self, table: sa.Table, rows: List[dict], on_duplicate_key_update: bool
    ):
        coerced_data = list(clean_types(rows))
        inserts, updates = get_inserts_and_updates(self.engine, table, coerced_data)

        if not on_duplicate_key_update and updates:
            raise ValueError(
                "Duplicate keys present, but on_duplicate_key_update is off"
            )

        if inserts:
            logger.info(f"Inserting {len(inserts)} rows")
            with self.engine.connect() as conn:
                conn.execute(table.insert(), inserts)

        # We need to prefix the columns with "_" in order to use bindparam properly
        _updates = copy.deepcopy(updates)
        for dic in _updates:
            for col in list(dic.keys()):
                dic[f"_{col}"] = dic.pop(col)

        if _updates:
            logger.info(f"Updating {len(_updates)} rows")
            with self.engine.connect() as conn:
                statement = table.update()
                for pk_col in [col.name for col in table.columns if col.primary_key]:
                    statement = statement.where(
                        table.c[pk_col] == sa.bindparam(f"_{pk_col}")
                    )
                non_pk_cols = [col.name for col in table.columns if not col.primary_key]
                statement = statement.values(
                    {col: sa.bindparam(f"_{col}") for col in non_pk_cols}
                )
                conn.execute(statement, _updates)

    def read_columns(self, table: str, as_of: Optional[str] = None) -> Mapping[str, list]:
        return self.read_columns_sql(self._get_read_table_asof_query(table, as_of))

    def read_rows(self, table: str, as_of: Optional[str] = None) -> List[dict]:
        return self.read_rows_sql(self._get_read_table_asof_query(table, as_of))

    def read_pandas(self, table: str, as_of: Optional[str] = None) -> pd.DataFrame:
        return self.read_pandas_sql(self._get_read_table_asof_query(table, as_of))

    @classmethod
    def _get_read_table_asof_query(cls, table: str, as_of: Optional[str] = None) -> str:
        base_query = f"SELECT * FROM `{table}`"
        return f'{base_query} AS OF "{as_of}"' if as_of else base_query

    def read_columns_sql(self, sql: str) -> Mapping[str, list]:
        rows = self._read_table_sql(sql)
        columns = rows_to_columns(rows)
        return columns

    def read_rows_sql(self, sql: str) -> List[dict]:
        return self._read_table_sql(sql)

    def read_pandas_sql(self, sql: str) -> pd.DataFrame:
        with self.engine.connect() as conn:
            return pd.read_sql(sql, conn)

    def _read_table_sql(self, sql: str) -> List[dict]:
        with self.engine.connect() as conn:
            result = conn.execute(sql)
            return [dict(row) for row in result]

    def log(self) -> OrderedDict:
        query = f'''
            SELECT
                da.`commit_hash`,
                dca.`parent_hash`,
                `email`,
                `date`,
                `message`
            FROM
                dolt_commits AS dc
                LEFT OUTER JOIN dolt_commit_ancestors AS dca
                    ON dc.commit_hash = dca.commit_hash
            ORDER BY
                `date` DESC
        '''
        with self.engine.connect() as conn:
            commits = OrderedDict()
            res = conn.execute(query)
            for row in res:
                ref = row['commit_hash']
                if ref in commits:
                    commits[ref].append_merge_parent(row['parent_hash'])
                else:
                    ref = row['commit_hash']
                    commit = DoltCommit(ref=row['commit_hash'],
                                        ts=row['date'],
                                        author=row['commiter'],
                                        email=row['email'],
                                        message=row['message'],
                                        parent_or_parents=row['parent_hash'])
                    commits[ref] = commit

            return commits


class DoltSQLEngineContext(DoltSQLContext):
    def __init__(self, dolt: Dolt, server_config: ServerConfig):
        self.dolt = dolt
        self.server_config = server_config
        self.engine = self._get_engine()
        self.verify_connection()


class DoltSQLServerContext(DoltSQLContext):
    def __init__(self, dolt: Dolt, server_config: ServerConfig):
        self.dolt = dolt
        self.server_config = server_config
        self.engine = self._get_engine()
        self.server = None
        self.checkout_branch = None

    def __enter__(self):
        if not self.dolt.status().is_clean:
            # TODO better error messages
            raise ValueError("DoltSQLServerManager does not support ")
        if self.server_config.branch:
            current_branch, _ = self.dolt.branch()
            if current_branch.name != self.server_config.branch:
                self.dolt.checkout(self.server_config.branch)
                self.checkout_branch = current_branch.name

        self.start_server()
        self.verify_connection()
        return self

    def __exit__(self, *args):
        self.stop_server()
        if self.checkout_branch:
            self.dolt.checkout(self.checkout_branch)

    def start_server(self):
        """
        Start a MySQL Server process on local host using the parameters to configure behavior. The parameters are
        self-explanatory, but the config is a way to provide them as a YAML file rather than as function
        arguments.
        :return:
        """

        def inner(server_args):
            if self.server is not None:
                logger.warning("Server already running")

            log_file = SQL_LOG_FILE or os.path.join(
                self.dolt.repo_dir(), "mysql_server.log"
            )

            proc = Popen(
                args=["dolt"] + server_args,
                cwd=self.dolt.repo_dir(),
                stdout=open(log_file, "w"),
                stderr=STDOUT,
            )

            self.server = proc

        args = ["sql-server"]

        if self.server_config.config:
            args.extend(["--config", self.server_config.config])
        else:
            if self.server_config.host:
                args.extend(["--host", self.server_config.host])
            if self.server_config.port:
                args.extend(["--port", str(self.server_config.port)])
            if self.server_config.user:
                args.extend(["--user", self.server_config.user])
            if self.server_config.password:
                args.extend(["--password", self.server_config.password])
            if self.server_config.timeout:
                args.extend(["--timeout", str(self.server_config.timeout)])
            if self.server_config.readonly:
                args.extend(["--readonly"])
            if self.server_config.loglevel:
                args.extend(["--loglevel", self.server_config.loglevel])
            if self.server_config.multi_db_dir:
                args.extend(["--multi-db-dir", self.server_config.multi_db_dir])
            if self.server_config.no_auto_commit:
                args.extend(["--no-auto-commit"])

        inner(args)

    def stop_server(self):
        """
        Stop the MySQL Server process this repo is running.
        :return:
        """
        if self.server is None:
            logger.warning("Server is not running")
            return

        self.server.kill()
        self.server = None<|MERGE_RESOLUTION|>--- conflicted
+++ resolved
@@ -1,17 +1,5 @@
-<<<<<<< HEAD
 import copy
-=======
-from doltpy.cli import Dolt
-from retry import retry
-from sqlalchemy.engine import Engine
-from sqlalchemy import create_engine
-from subprocess import Popen, STDOUT
-import os
-import logging
-import sqlalchemy as sa
-from typing import List, Union, Mapping, Any, Iterable, Tuple
-from datetime import datetime, date, time
->>>>>>> 4e4056ac
+from collections import OrderedDict
 import csv
 import logging
 import math
@@ -30,13 +18,7 @@
 
 from doltpy.cli import Dolt
 from doltpy.shared import columns_to_rows, rows_to_columns
-<<<<<<< HEAD
-from doltpy.sql.helpers import clean_types, get_inserts_and_updates, infer_table_schema
-=======
 from doltpy.sql.helpers import infer_table_schema, get_inserts_and_updates, clean_types
-import copy
-from collections import OrderedDict
->>>>>>> 4e4056ac
 
 logger = logging.getLogger(__name__)
 
@@ -133,19 +115,7 @@
 
         return inner()
 
-<<<<<<< HEAD
-    @retry(
-        delay=2,
-        tries=10,
-        exceptions=(
-            sa.exc.OperationalError,
-            sa.exc.DatabaseError,
-            sa.exc.InterfaceError,
-        ),
-    )
-=======
     @retry(delay=2, tries=10, exceptions=(sa.exc.OperationalError, sa.exc.DatabaseError, sa.exc.InterfaceError))
->>>>>>> 4e4056ac
     def verify_connection(self) -> bool:
         with self.engine.connect() as conn:
             conn.close()
