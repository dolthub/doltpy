--- conflicted
+++ resolved
@@ -1,19 +1,3 @@
-<<<<<<< HEAD
-# from doltpy.cli.dolt import Dolt
-=======
-from doltpy.sql.sync.db_tools import (get_table_metadata,
-                                      DoltAsTargetWriter,
-                                      DoltTableUpdate,
-                                      DoltAsSourceReader,
-                                      DoltAsSourceUpdate,
-                                      DoltAsTargetUpdate,
-                                      drop_primary_keys)
-from doltpy.sql import DoltSQLContext, DoltCommit
-from doltpy.sql.helpers import get_existing_pks, hash_row_els
-from typing import List, Callable
-from sqlalchemy.engine import Engine
-from sqlalchemy import Table, MetaData
->>>>>>> 4e4056ac
 import logging
 from typing import Callable, List, Tuple
 
@@ -35,13 +19,7 @@
 logger = logging.getLogger(__name__)
 
 
-<<<<<<< HEAD
-def get_target_writer(
-    dsc: DoltSQLContext, branch: str = None, commit: bool = True, message: str = None
-) -> DoltAsTargetWriter:
-=======
-def get_target_writer(dsc: DoltSQLContext, commit: bool = True, message: str = None) -> DoltAsTargetWriter:
->>>>>>> 4e4056ac
+def get_target_writer(dsc: DoltSQLContext, commit: bool = True, message: Optional[str] = None) -> DoltAsTargetWriter:
     """
     Given a repo, writes to the specified branch (defaults to current), and optionally commits with the provided
     message or generates a standard one.
@@ -112,15 +90,8 @@
         dolt_tables = [table.name for table in dsc.dolt.ls()]
         missing_tables = [table for table in tables if table not in dolt_tables]
         if missing_tables:
-<<<<<<< HEAD
-            logger.error(
-                f"The following tables are missign, exiting:\n{missing_tables}"
-            )
-            raise ValueError(f"Missing tables {missing_tables}")
-=======
             logger.error(f'The following tables are missing, exiting:\n{missing_tables}')
             raise ValueError(f'Missing tables {missing_tables}')
->>>>>>> 4e4056ac
 
         for table in tables:
             logger.info(f"Reading table: {table}")
@@ -131,13 +102,7 @@
     return inner
 
 
-<<<<<<< HEAD
-def get_table_reader_diffs(
-    commit_ref: str = None, branch: str = None
-) -> Callable[[str, DoltSQLContext], DoltTableUpdate]:
-=======
-def get_table_reader_diffs(commit_ref: str = None) -> Callable[[str, DoltSQLContext], DoltTableUpdate]:
->>>>>>> 4e4056ac
+def get_table_reader_diffs(commit_ref: Optional[str] = None) -> Callable[[str, DoltSQLContext], DoltTableUpdate]:
     """
     Returns a function that reads the diff from a commit and/or branch, defaults to the HEAD of the current branch if
     neither are provided.
@@ -158,13 +123,7 @@
     return inner
 
 
-<<<<<<< HEAD
-def get_dropped_pks(
-    engine: Engine, table: Table, from_commit: str, to_commit: str
-) -> List[dict]:
-=======
 def get_dropped_pks(engine: Engine, table: Table, dolt_commit: DoltCommit) -> List[dict]:
->>>>>>> 4e4056ac
     """
     Given table_metadata, a connection, and a pair of commits, will return the list of pks that were dropped between
     the two commits.
@@ -187,13 +146,7 @@
     return _query_helper(engine, query)
 
 
-<<<<<<< HEAD
-def get_from_commit_to_commit(
-    dsc: DoltSQLContext, commit_ref: str = None
-) -> Tuple[str, str]:
-=======
-def get_from_commit_to_commit(dsc: DoltSQLContext, commit_ref: str = None) -> DoltCommit:
->>>>>>> 4e4056ac
+def get_from_commit_to_commit(dsc: DoltSQLContext, commit_ref: Optional[str] = None) -> DoltCommit:
     """
     Given a repo and commit it returns the commit and its parent, if no commit is provided the head and the parent of
     head are returned.
@@ -206,26 +159,12 @@
     if not commit_ref or len(commits) == 1:
         _, commit = commits.popitem()
     else:
-<<<<<<< HEAD
-        for i, commit in enumerate(commits):
-            if commit == commit_ref:
-                commit_ref_index = i
-                break
-    assert commit_ref_index is not None, "commit_ref not found in commit index"
-    return commits[commit_ref_index + 1], commits[commit_ref_index]
-
-
-def get_table_reader(
-    commit_ref: str = None, branch: str = None
-) -> Callable[[str, DoltSQLContext], DoltTableUpdate]:
-=======
         _, commit = commits[commit_ref]
 
     return commit
 
 
-def get_table_reader(commit_ref: str = None) -> Callable[[str, DoltSQLContext], DoltTableUpdate]:
->>>>>>> 4e4056ac
+def get_table_reader(commit_ref: Optional[str] = None) -> Callable[[str, DoltSQLContext], DoltTableUpdate]:
     """
     Returns a function that reads the entire table at a commit and/or branch, and returns the data.
     :param commit_ref:
@@ -243,15 +182,8 @@
     return inner
 
 
-<<<<<<< HEAD
-def _read_from_dolt_diff(
-    engine: Engine, table: Table, from_commit: str, to_commit: str
-) -> List[dict]:
+def _read_from_dolt_diff(engine: Engine, table: Table, dolt_commit: DoltCommit) -> List[dict]:
     query = f"""
-=======
-def _read_from_dolt_diff(engine: Engine, table: Table, dolt_commit: DoltCommit) -> List[dict]:
-    query = f'''
->>>>>>> 4e4056ac
         SELECT
             {','.join(f'`to_{col.name}` as {col.name}' for col in table.columns)}
         FROM
