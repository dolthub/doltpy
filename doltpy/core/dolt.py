import pandas as pd
from typing import List, Tuple, Callable, Mapping
from subprocess import Popen, PIPE, STDOUT
from datetime import datetime
import logging
from retry import retry
import tempfile
import io
<<<<<<< HEAD
from mysql import connector
=======
from mysql.connector import connect
>>>>>>> 172943e3

logger = logging.getLogger(__name__)

CREATE, FORCE_CREATE, REPLACE, UPDATE = 'create', 'force_create', 'replace', 'update'
IMPORT_MODES_TO_FLAGS = {CREATE: ['-c'],
                         FORCE_CREATE: ['-f', '-c'],
                         REPLACE: ['-r'],
                         UPDATE: ['-u']}


class DoltException(Exception):
    """
    A class representing a Dolt exception.
    """
    def __init__(self, exec_args, stdout, stderr, exitcode):
        self.exec_args = exec_args
        self.stdout = stdout
        self.stderr = stderr
        self.exitcode = exitcode


def init_new_repo(repo_dir: str) -> 'Dolt':
    """
    Creates a new repository in the directory specified, creating the directory if `create_dir` is passed, and returns
    a `Dolt` object representing the newly created repo.
    :return:
    """
    logger.info("Initializing a new repository in {}".format(repo_dir))
    args = ["dolt", "init"]

    _execute(args=args, cwd=repo_dir)

    return Dolt(repo_dir)


# TODO we need to sort out where stuff gets cloned and ensure that clone actually takes an argument correctly. The
# function should return a Dolt object tied to the repo that was just cloned
def clone_repo(repo_url: str, repo_dir: str) -> 'Dolt':
    """
    Clones a repository into the repository specified, currently only supports DoltHub as a remote.
    :return:
    """
    args = ["dolt", "clone", repo_url, repo_dir]

    _execute(args=args, cwd='.')

    return Dolt(repo_dir)


class DoltCommitSummary:
    """
    Represents metadata about a commit, including a ref, timestamp, and author, to make it easier to sort and present
    to the user.
    """
    def __init__(self, ref: str, ts: datetime, author: str):
        self.hash = ref
        self.ts = ts
        self.author = author

    def __str__(self):
        return '{}: {} @ {}'.format(self.hash, self.author, self.ts)


# For now Doltpy works by dispatching into the shell. We will change this in an upcoming release, but these functions
# wrap calls to Popen, the main Python API for launching a subprocess.
def _execute(args, cwd):
    proc = Popen(args=args, cwd=cwd, stdout=PIPE, stderr=PIPE)
    out, err = proc.communicate()
    exitcode = proc.returncode

    if exitcode != 0:
        raise DoltException(args, out, err, exitcode)

    return out.decode('utf-8')


def _execute_restart_serve_if_needed(dlt, args):
    was_serving = False
    if dlt.server is not None:
        was_serving = True
        dlt.stop_server()

    _execute(args=args, cwd=dlt.repo_dir())

    if was_serving:
        dlt.start_server()


class Dolt(object):
    """
    This the top level object for interacting with a Dolt database. A Dolt database lives at a path in the file system
    and there should be a 1:1 mapping between Dolt objects and repositories you want to interact with. There two pieces
    of state information this object stores are the repo path and a connection to the MySQL Server (if it is running).

    In the docstrings for the various functions "this repository" or "this database" refers to Dolt repo that exists at
    the directory returned by `self.repo_dir()`. Most of the functions on this object will throw a

    Note, it is not reccomended to recycle objects, as this could lead to peculiar results. For example if you have Dolt
    databases in `~/db1` and `~/db2` the following will be strange:
    ```
    >>> from doltpy.core import Dolt
    >>> db = Dolt('~/db1')
    >>> db.start_server()
    >>> db._repo_dir = '~/db2'
    ```
    In this case calls to db that use the SQL server, for example `pandas_read_sql(...)` will reference the Dolt repo
    in `~/db1`, and calls that use the CLI will reference `~/db2`.

    Instead simply create a separate objects for each Dolt database to avoid this confusion.
    """
    def __init__(self, repo_dir):
        """

        :param repo_dir:
        """
        self._repo_dir = repo_dir
        self.server = None
        self.cnx = None

    def repo_dir(self) -> str:
        return self._repo_dir

    def config(self, is_global: bool, user_name: str, user_email: str):
        """
        Exposes a way to set the user name and email to be associated with commit messages. Can be either global, or
        local to this repo.
        :param is_global:
        :param user_name:
        :param user_email:
        :return:
        """
        args = ["dolt", "config", "add"]
        if is_global:
            args.append("--global")

        name_args = args
        email_args = args.copy()

        name_args.extend(["user.name", user_name])
        email_args.extend(["user.email", user_email])

        if is_global:
            _execute(args=name_args, cwd=None)
            _execute(args=email_args, cwd=None)

        else:
            _execute(args=name_args, cwd=self.repo_dir())
            _execute(args=email_args, cwd=self.repo_dir())

    def create_branch(self, branch_name: str, commit_ref: str = None):
        """
        Creates a new branch in this repo with the name branch_name. If commit_ref is None the ref is the HEAD of the
        currently checked out branch.
        :param branch_name:
        :param commit_ref:
        :return:
        """
        args = ["dolt", "branch", branch_name]

        if commit_ref is not None:
            args.append(commit_ref)

        _execute(args=args, cwd=self.repo_dir())

    def checkout(self, branch_name: str):
        """
        Check out the repo in `self.repo_dir()` at the specified branch.
        :param branch_name: the branch to checkout at
        :return:
        """
        assert branch_name in self.get_branch_list(), 'Cannot checkout of non-existent branch {}'.format(branch_name)
        args = ["dolt", "checkout", branch_name]
        _execute_restart_serve_if_needed(self, args)

    def start_server(self):
        """
        Start a MySQL Server instance for the Dolt repo in `self.repo_dir()` running on port 3306. Note this function is
        very alpha, as it doesn't yet support specifying the port.
        """
        if self.server is not None:
            raise Exception("already running")

        args = ['dolt', 'sql-server', '-t', '0']
        proc = Popen(args=args, cwd=self.repo_dir(), stdout=PIPE, stderr=STDOUT)

        # make sure the thread has started, this is a bit hacky
        @retry(exceptions=connector.errors.DatabaseError, delay=2, tries=10)
        def get_connection():
<<<<<<< HEAD
            database = str(self.repo_dir()).split('/')[-1]
            return connector.connect(host='127.0.0.1', user='root', database=database, port=3306)
=======
            return connect(host='127.0.0.1', user='root', database='dolt', port =3306)
>>>>>>> 172943e3
        cnx = get_connection()

        self.server = proc
        self.cnx = cnx

    def repo_is_clean(self):
        """
        Returns true if the repo is clean, which is to say the working set has no changes, and false otherwise. This
        is directly analogous to the Git concept of "clean".
        :return:
        """
        res = _execute(['dolt', 'status'], self.repo_dir())
        return 'clean' in str(res)

    def stop_server(self):
        """
        Stop the MySQL Server instance running on port 3306, returns an error if the server is not running at on that
        port.
        :return:
        """
        if self.server is None:
            raise Exception("never started.")

        self.cnx.close()
        self.cnx = None

        self.server.kill()
        self.server = None

    def query_server(self, query: str):
        """
        Execute the specified query against the MySQL Server instance running on port 3306.
        :param query: the query to execute
        :return:
        """
        if self.server is None:
            raise Exception("never started.")

        cursor = self.cnx.cursor()
        cursor.execute(query)

        return cursor

    def execute_sql_stmt(self, stmt: str):
        """
        Execute the specified query via the `dolt sql -q` command line interface. This function will be deprecated in
        an upcoming release as the MySQL Server supports all statements that can be executed via the client.
        :param stmt: the
        :return:
        """
        logger.info('Executing the following SQL statement via CLI:\n{}\n'.format(stmt))
        _execute(['dolt', 'sql', '-q', stmt], cwd=self.repo_dir())

    def pandas_read_sql(self, query: str):
        """
        Execute a SQL statement against the MySQL Server running on port 3306 and return the result as a Pandas
        `DataFrame` object. This is a higher level version of `query_server` where the object returned i
        :param query:
        :return:
        """
        if self.server is None:
            raise Exception("never started.")

        return pd.read_sql(query, con=self.cnx)

    def read_table(self, table_name: str, delimiter: str = ',') -> pd.DataFrame:
        """
        Reads the contents of a table and returns it as a Pandas `DataFrame`. Under the hood this uses export and the
        filesystem, in short order we are likley to replace this with use of the MySQL Server.
        :param table_name:
        :param delimiter:
        :return:
        """
        fp = tempfile.NamedTemporaryFile(suffix='.csv')
        _execute(['dolt', 'table', 'export', table_name, fp.name, '-f'], self.repo_dir())
        result = pd.read_csv(fp.name, delimiter=delimiter)
        return result

    def import_df(self,
                  table_name: str,
                  data: pd.DataFrame,
                  primary_keys: List[str],
                  import_mode: str = CREATE):
        """
        Imports the given DataFrame object to the specified table, dropping records that are duplicates on primary key
        (in order, preserving the first record, something we might want to allow the user to sepcify), subject to
        given import mode.
        :param table_name:
        :param data:
        :param primary_keys:
        :param import_mode:
        :return:
        """
        def writer(filepath: str):
            clean = data.dropna(subset=primary_keys)
            clean.to_csv(filepath, index=False)

        self._import_helper(table_name, writer, primary_keys, import_mode)

    def bulk_import(self,
                    table_name: str,
                    data: io.StringIO,
                    primary_keys: List[str],
                    import_mode: str) -> None:
        """
        This takes a file like object representing a CSV and imports it to the table specified. Note that you must
        specify the primary key, and the import mode. The import mode is one of the keys of IMPORT_MODES_TO_FLAGS.
        Choosing the wrong import mode will throw an error, for example `CREATE` on an existing table.
        :param table_name:
        :param data:
        :param primary_keys:
        :param import_mode:
        :return:
        """
        def writer(filepath: str):
            with open(filepath, 'w') as f:
                f.writelines(data.readlines())

        self._import_helper(table_name, writer, primary_keys, import_mode)

    def _import_helper(self,
                       table_name: str,
                       write_import_file: Callable[[str], None],
                       primary_keys: List[str],
                       import_mode: str) -> None:
        import_modes = IMPORT_MODES_TO_FLAGS.keys()
        assert import_mode in import_modes, 'update_mode must be one of: {}'.format(import_modes)
        import_flags = IMPORT_MODES_TO_FLAGS[import_mode]

        logger.info('Importing to table {} in dolt directory located in {}, import mode {}'.format(table_name,
                                                                                                    self.repo_dir(),
                                                                                                    import_mode))
        fp = tempfile.NamedTemporaryFile(suffix='.csv')
        write_import_file(fp.name)
        args = ['dolt', 'table', 'import', table_name, '--pk={}'.format(','.join(primary_keys))] + import_flags
        _execute(args + [fp.name], self.repo_dir())

    def add_table_to_next_commit(self, *table_names: str):
        """
        Stage the tables specified in table_names to be committed.
        :param table_names:
        :return:
        """
        _execute_restart_serve_if_needed(self, ["dolt", "add"] + list(table_names))

    def commit(self, commit_message):
        """
        Create a commit from the current working set the HEAD of the checked out branch to the value of the commit hash.
        :param commit_message:
        :return:
        """
        _execute_restart_serve_if_needed(self, ["dolt", "commit", "-m", commit_message])

    def push(self, remote: str, branch: str):
        """
        Push to the remote specified. If either the branch or the remote do not exist then an `AssertionError` will be
        thrown.
        :param remote:
        :param branch:
        :return:
        """
        def _assertion_helper(name: str, required: str, existing: List[str]):
            assert required in existing, 'cannot push to {} that does not exist, {} not in {}'.format(name,
                                                                                                      required,
                                                                                                      existing)
        _assertion_helper('branch', branch, self.get_branch_list())
        _assertion_helper('remote', remote, self.get_remote_list())
        _execute_restart_serve_if_needed(self, ['dolt', 'push', remote, branch])

    def pull(self, remote: str = 'origin'):
        _execute(['dolt', 'pull', remote], self.repo_dir())

    def get_commits(self) -> List[DoltCommitSummary]:
        """
        Returns a list of `DoltCommitSummary`, representing the list of commits on the currently checked out branch,
        ordered by the timestamp associated with the commit.
        :return:
        """
        output = _execute(['dolt', 'log'], self.repo_dir()).split('\n')
        current_commit, author, date = None, None, None
        for line in output:
            if line.startswith('commit'):
                current_commit = line.split(' ')[1]
            elif line.startswith('Author'):
                author = line.split(':')[1].lstrip()
            elif line.startswith('Date'):
                date = datetime.strptime(line.split(':', maxsplit=1)[1].lstrip(), '%a %b %d %H:%M:%S %z %Y')
            elif current_commit is not None:
                assert current_commit is not None and date is not None and author is not None
                yield DoltCommitSummary(current_commit, date, author)
                current_commit = None
            else:
                pass

    def get_dirty_tables(self) -> Tuple[Mapping[str, bool], Mapping[str, bool]]:
        """
        Returns a tuple of maps, the first element is a map keyed on the names of newly created tables, and a second
        is keyed on modified tables, with the values being boolean flags to indicate whether changes have been stage for
        commit.
        :return:
        """
        new_tables, changes = {}, {}

        if not self.repo_is_clean():
            output = [line.lstrip() for line in _execute(['dolt', 'status'], self.repo_dir()).split('\n')]
            staged = False
            for line in output:
                if line.startswith('Changes to be committed'):
                    staged = True
                elif line.startswith('Changes not staged for commit'):
                    staged = False
                elif line.startswith('Untracked files'):
                    staged = False
                elif line.startswith('modified'):
                    changes[line.split(':')[1].lstrip()] = staged
                elif line.startswith('new table'):
                    new_tables[line.split(':')[1].lstrip()] = staged
                else:
                    pass

        return new_tables, changes

    def clean_local(self) -> None:
        """
        Wipes out the un-commited tables in the working set, useful for scripting "all or nothing" data imports.
        :return:
        """
        new_tables, changes = self.get_dirty_tables()

        for table in [table for table, is_staged in list(new_tables.items()) + list(changes.items()) if is_staged]:
            logger.info('Resetting table {}'.format(table))
            _execute(['dolt', 'reset', table], self.repo_dir())

        for table in new_tables.keys():
            logger.info('Removing newly created table {}'.format(table))
            _execute(['dolt', 'table', 'rm', table], self.repo_dir())

        for table in changes.keys():
            logger.info('Discarding local changes to table {}'.format(table))
            _execute(['dolt', 'checkout', table], self.repo_dir())

        assert self.repo_is_clean(), 'Something went wrong, repo is not clean'

    def get_existing_tables(self) -> List[str]:
        """
        Get the list of tables in the the working set.
        :return:
        """
        return [line.lstrip() for line in _execute(['dolt', 'ls'], self.repo_dir()).split('\n')[1:] if line]

    def get_last_commit_time(self) -> datetime:
        """
        Returns the time stamp associated with the ref corresponding to HEAD on the currently checked out branch.
        :return:
        """
        return max([commit.ts for commit in self.get_commits()])

    def get_branch_list(self) -> List[str]:
        """
        Returns a list of branches in the repository in directory returned by `self.repo_dir()`
        :return:
        """
        return [line.replace('*', '').lstrip().rstrip()
                for line in _execute(['dolt', 'branch'], self.repo_dir()).split('\n') if line]

    def get_remote_list(self) -> List[str]:
        """
        Returns a list of remotes that have been added to the repository corresponding to self.
        :return: list of remotes
        """
        return [line.rstrip() for line in _execute(['dolt', 'remote'], self._repo_dir).split('\n') if line]

    def get_current_branch(self) -> str:
        """
        Returns the currently checked out branch of the Dolt repository corresping to self.
        :return: the checked out branch
        """
        for line in _execute(['dolt', 'branch'], self._repo_dir).split('\n'):
            if line.lstrip().startswith('*'):
                return line.replace('*', '').lstrip().rstrip()

    def schema_import_create(self, table: str, pks: List[str], path: str):
        """
        Surfaces a simple version of the schema import tool the CLI exposes for creating tables.
        :param table:
        :param pks:
        :param path:
        :return:
        """
        args = ['dolt', 'schema',  'import', '-c', '--pks', ','.join(pks), table, path]
        return _execute(args, self.repo_dir())<|MERGE_RESOLUTION|>--- conflicted
+++ resolved
@@ -6,11 +6,7 @@
 from retry import retry
 import tempfile
 import io
-<<<<<<< HEAD
 from mysql import connector
-=======
-from mysql.connector import connect
->>>>>>> 172943e3
 
 logger = logging.getLogger(__name__)
 
@@ -199,12 +195,9 @@
         # make sure the thread has started, this is a bit hacky
         @retry(exceptions=connector.errors.DatabaseError, delay=2, tries=10)
         def get_connection():
-<<<<<<< HEAD
             database = str(self.repo_dir()).split('/')[-1]
             return connector.connect(host='127.0.0.1', user='root', database=database, port=3306)
-=======
-            return connect(host='127.0.0.1', user='root', database='dolt', port =3306)
->>>>>>> 172943e3
+
         cnx = get_connection()
 
         self.server = proc
